--- conflicted
+++ resolved
@@ -5,10 +5,6 @@
 
 import { QuickActionCommandGroup } from '@aws/mynah-ui-chat/dist/static'
 import { TabType } from '../storages/tabsStorage'
-<<<<<<< HEAD
-import { QuickActionCommands } from './constants'
-=======
->>>>>>> cf71110d
 
 export interface QuickActionGeneratorProps {
     isFeatureDevEnabled: boolean
@@ -29,9 +25,6 @@
             case 'featuredev':
                 return []
             default:
-<<<<<<< HEAD
-                return QuickActionCommands(this.isWeaverbirdEnabled)
-=======
                 return [
                     ...(this.isFeatureDevEnabled
                         ? [
@@ -73,7 +66,6 @@
                         ],
                     },
                 ]
->>>>>>> cf71110d
         }
     }
 }