--- conflicted
+++ resolved
@@ -7,11 +7,7 @@
 import { TabDataGenerator } from '../tabs/generator'
 import { Connector } from '../connector'
 import { TabsStorage } from '../storages/tabsStorage'
-<<<<<<< HEAD
 import { uiComponentsTexts } from '../texts/constants'
-=======
-// import { vscode } from '../../../../../resources/vscode'
->>>>>>> 6b93510b
 
 export interface QuickActionsHandlerProps {
     mynahUI: MynahUI
