/*!
 * Copyright 2022 Amazon.com, Inc. or its affiliates. All Rights Reserved.
 * SPDX-License-Identifier: Apache-2.0
 */

import * as vscode from 'vscode'
import * as telemetry from '../shared/telemetry/telemetry'
import { cdkNode } from '../cdk/explorer/rootNode'
import { ResourceTreeDataProvider, TreeNode } from '../shared/treeview/resourceTreeDataProvider'
import { once } from '../shared/utilities/functionUtils'
import { AppNode } from '../cdk/explorer/nodes/appNode'
<<<<<<< HEAD
import { isCloud9 } from '../shared/extensionUtilities'
=======
import { initNodes } from '../caws/explorer'
>>>>>>> a0af9f4d

export interface RootNode extends TreeNode {
    canShow?(): Promise<boolean> | boolean
    readonly onDidChangeVisibility?: vscode.Event<void>
}

const roots: RootNode[] = [cdkNode]

async function getChildren(roots: RootNode[]) {
    const nodes: TreeNode[] = []

    for (const node of roots) {
        if (!node.canShow || (await node.canShow())) {
            nodes.push(node)
        }
    }

    return nodes
}

/**
 * The 'local' explorer is represented as 'Developer Tools' in the UI. We use a different name within
 * source code to differentiate between _Toolkit developers_ and _Toolkit users_.
 *
 * Components placed under this view do not strictly need to be 'local'. They just need to place greater
 * emphasis on the developer's local development environment.
 */
export function createLocalExplorerView(ctx: vscode.ExtensionContext): vscode.TreeView<TreeNode> {
    // CAWS/Sono are special cases at the moment and need to be created after the extension activates
    // Will probably just add a `register` function to generalize this
    roots.unshift(...initNodes(ctx))

    const treeDataProvider = new ResourceTreeDataProvider({ getChildren: () => getChildren(roots) })
    const view = vscode.window.createTreeView('aws.developerTools', { treeDataProvider })

    roots.forEach(node => {
        node.onDidChangeVisibility?.(() => treeDataProvider.refresh())
    })

    // Legacy CDK metric, remove this when we add something generic
    const recordExpandCdkOnce = once(telemetry.recordCdkAppExpanded)
    view.onDidExpandElement(e => {
        if (e.element.resource instanceof AppNode) {
            recordExpandCdkOnce()
        }
    })

    // Legacy CDK behavior. Mostly useful for C9 as they do not have inline buttons.
    view.onDidChangeVisibility(({ visible }) => visible && cdkNode.refresh())

    // Cloud9 will only refresh when refreshing the entire tree
    if (isCloud9()) {
        roots.forEach(node => {
            node.onDidChangeChildren?.(() => treeDataProvider.refresh())
        })
    }

    return view
}<|MERGE_RESOLUTION|>--- conflicted
+++ resolved
@@ -9,11 +9,8 @@
 import { ResourceTreeDataProvider, TreeNode } from '../shared/treeview/resourceTreeDataProvider'
 import { once } from '../shared/utilities/functionUtils'
 import { AppNode } from '../cdk/explorer/nodes/appNode'
-<<<<<<< HEAD
 import { isCloud9 } from '../shared/extensionUtilities'
-=======
 import { initNodes } from '../caws/explorer'
->>>>>>> a0af9f4d
 
 export interface RootNode extends TreeNode {
     canShow?(): Promise<boolean> | boolean
