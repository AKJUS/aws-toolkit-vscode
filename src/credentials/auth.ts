--- conflicted
+++ resolved
@@ -33,10 +33,7 @@
 import { CredentialsSettings } from './credentialsUtilities'
 import { telemetry } from '../shared/telemetry/telemetry'
 import { createCommonButtons } from '../shared/ui/buttons'
-<<<<<<< HEAD
 import { getIdeProperties, isCloud9 } from '../shared/extensionUtilities'
-=======
-import { getIdeProperties } from '../shared/extensionUtilities'
 import { getCodeCatalystDevEnvId } from '../shared/vscode/env'
 import { getConfigFilename } from './sharedCredentials'
 
@@ -52,7 +49,6 @@
         scopes: [codecatalystScope],
     }
 }
->>>>>>> ecc732a1
 
 export interface SsoConnection {
     readonly type: 'sso'
