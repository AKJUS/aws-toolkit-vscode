/*!
 * Copyright 2018 Amazon.com, Inc. or its affiliates. All Rights Reserved.
 * SPDX-License-Identifier: Apache-2.0
 */

import { ExtensionContext, OutputChannel, Uri } from 'vscode'
import { AWSClientBuilder } from './awsClientBuilder'
import { AWSContextCommands } from './awsContextCommands'
import { ToolkitClientBuilder } from './clients/toolkitClientBuilder'
import { AWSStatusBar } from './statusBar'
import { TelemetryService } from './telemetry/telemetryService'

/**
 * Namespace for common variables used globally in the extension.
 * All variables here must be initialized in the activate() method of extension.ts
 */
export namespace ext {
    export let context: ExtensionContext
    export let outputChannel: OutputChannel
    export let lambdaOutputChannel: OutputChannel
    export let awsContextCommands: AWSContextCommands
    export let sdkClientBuilder: AWSClientBuilder
    export let toolkitClientBuilder: ToolkitClientBuilder
    export let statusBar: AWSStatusBar
    export let telemetry: TelemetryService

    export namespace iconPaths {
        export const dark: IconPaths = makeIconPathsObject()
        export const light: IconPaths = makeIconPathsObject()
    }

    export namespace visualizationResourcePaths {
        export let localScriptsPath: Uri
        export let webviewScript: Uri
<<<<<<< HEAD
        export let visualizationCache: Uri
        export let visualizationScript: Uri
        export let visualizationCSS: Uri
=======
        export let stateMachineThemePath: Uri
        export let stateMachineThemeCSS: Uri
>>>>>>> f26f93d8
    }
}

export interface IconPaths {
    help: string
    cloudFormation: string
    lambda: string
}

function makeIconPathsObject(): IconPaths {
    return {
        help: '',
        cloudFormation: '',
        lambda: ''
    }
}<|MERGE_RESOLUTION|>--- conflicted
+++ resolved
@@ -32,14 +32,11 @@
     export namespace visualizationResourcePaths {
         export let localScriptsPath: Uri
         export let webviewScript: Uri
-<<<<<<< HEAD
         export let visualizationCache: Uri
         export let visualizationScript: Uri
         export let visualizationCSS: Uri
-=======
         export let stateMachineThemePath: Uri
         export let stateMachineThemeCSS: Uri
->>>>>>> f26f93d8
     }
 }
 
