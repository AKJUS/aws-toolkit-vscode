--- conflicted
+++ resolved
@@ -4,24 +4,16 @@
  */
 
 import { ExtensionContext, OutputChannel, Uri } from 'vscode'
-<<<<<<< HEAD
 import { AwsResourceManager } from '../dynamicResources/awsResourceManager'
-=======
 import { MdeClient } from './clients/mdeClient'
->>>>>>> 853174f5
 import { AWSClientBuilder } from './awsClientBuilder'
 import { AwsContext } from './awsContext'
 import { AWSContextCommands } from './awsContextCommands'
 import { CawsClient } from './clients/cawsClient'
 import { ToolkitClientBuilder } from './clients/toolkitClientBuilder'
-<<<<<<< HEAD
-import { CloudFormationTemplateRegistry } from './cloudformation/templateRegistry'
 import { RegionProvider } from './regions/regionProvider'
-import { CodelensRootRegistry } from './sam/codelensRootRegistry'
-=======
 import { CloudFormationTemplateRegistry } from './fs/templateRegistry'
 import { CodelensRootRegistry } from './fs/codelensRootRegistry'
->>>>>>> 853174f5
 import { SchemaService } from './schemas'
 import { TelemetryService } from './telemetry/telemetryService'
 import { Window } from './vscode/window'
@@ -44,11 +36,8 @@
     export let templateRegistry: CloudFormationTemplateRegistry
     export let schemaService: SchemaService
     export let codelensRootRegistry: CodelensRootRegistry
-<<<<<<< HEAD
     export let resourceManager: AwsResourceManager
-=======
     export let caws: CawsClient
->>>>>>> 853174f5
 
     let _didReload = false
 
