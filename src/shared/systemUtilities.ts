/*!
 * Copyright 2018 Amazon.com, Inc. or its affiliates. All Rights Reserved.
 * SPDX-License-Identifier: Apache-2.0
 */

import * as fs from 'fs'
import * as vscode from 'vscode'
import * as os from 'os'
import * as path from 'path'
import { EnvironmentVariables } from './environmentVariables'
import { ChildProcess } from './utilities/childProcess'

export class SystemUtilities {
    public static getHomeDirectory(): string {
        const env = process.env as EnvironmentVariables

        if (env.HOME !== undefined) {
            return env.HOME
        }
        if (env.USERPROFILE !== undefined) {
            return env.USERPROFILE
        }
        if (env.HOMEPATH !== undefined) {
            const homeDrive: string = env.HOMEDRIVE || 'C:'

            return path.join(homeDrive, env.HOMEPATH)
        }

        return os.homedir()
    }

    public static async fileExists(file: string): Promise<boolean> {
        return new Promise<boolean>((resolve, reject) => {
            fs.access(file, err => {
                if (err) {
                    resolve(false)
                }

                resolve(true)
            })
        })
    }

    /**
<<<<<<< HEAD
     * Searches for `tsc` in the current workspace, or the system (tries `tsc`
     * using current $PATH).
     *
     * @returns fullpath if found in the workspace, "tsc" if found in current $PATH, else undefined.
     */
    public static async findTypescriptCompiler(): Promise<string | undefined> {
        const foundUris = await vscode.workspace.findFiles('**/node_modules/.bin/{tsc,tsc.cmd}', undefined, 1)
        const tscPaths = []
        if (foundUris.length > 0) {
            tscPaths.push(foundUris[0].fsPath)
        }
        tscPaths.push('tsc') // Try this last.

        for (const tsc of tscPaths) {
            // Try to run "tsc -v".
            const result = await new ChildProcess(true, tsc, undefined, '-v').run()
            if (result.exitCode === 0 && result.stdout.includes('Version')) {
                return tsc
            }
        }

        return undefined
=======
     * Returns true if the current build is running on CI (build server).
     */
    public static isCI(): boolean {
        return undefined !== process.env['CODEBUILD_BUILD_ID']
>>>>>>> 36db3122
    }
}<|MERGE_RESOLUTION|>--- conflicted
+++ resolved
@@ -42,7 +42,6 @@
     }
 
     /**
-<<<<<<< HEAD
      * Searches for `tsc` in the current workspace, or the system (tries `tsc`
      * using current $PATH).
      *
@@ -65,11 +64,11 @@
         }
 
         return undefined
-=======
+    }
+    /**
      * Returns true if the current build is running on CI (build server).
      */
     public static isCI(): boolean {
         return undefined !== process.env['CODEBUILD_BUILD_ID']
->>>>>>> 36db3122
     }
 }