/*!
 * Copyright 2018-2019 Amazon.com, Inc. or its affiliates. All Rights Reserved.
 * SPDX-License-Identifier: Apache-2.0
 */

import * as fs from 'fs'
import { writeFile } from 'fs-extra'
import * as path from 'path'
import uuidv4 = require('uuid/v4')
import { ExtensionContext } from 'vscode'
import { AwsContext } from '../awsContext'
import { getComputeRegion } from '../extensionUtilities'
import { getLogger } from '../logger'
import { DefaultTelemetryClient } from './defaultTelemetryClient'
import { DefaultTelemetryPublisher } from './defaultTelemetryPublisher'
import { recordSessionEnd, recordSessionStart } from './telemetry'
import { TelemetryEvent } from './telemetryEvent'
import { TelemetryFeedback } from './telemetryFeedback'
import { TelemetryPublisher } from './telemetryPublisher'
import { TelemetryService } from './telemetryService'
import { ACCOUNT_METADATA_KEY, AccountStatus, COMPUTE_REGION_KEY } from './telemetryTypes'

export class DefaultTelemetryService implements TelemetryService {
    public static readonly TELEMETRY_COGNITO_ID_KEY = 'telemetryId'
    public static readonly TELEMETRY_CLIENT_ID_KEY = 'telemetryClientId'

    private static readonly DEFAULT_FLUSH_PERIOD_MILLIS = 1000 * 60 * 5 // 5 minutes in milliseconds

    public startTime: Date
    public readonly persistFilePath: string
    // start off disabled
    // this flag will only ever be true if the user has made a decision
    private _telemetryEnabled: boolean = false
    private _telemetryOptionExplicitlyStated = false

    private _flushPeriod: number
    private _timer?: NodeJS.Timer
    private publisher?: TelemetryPublisher
    private readonly _eventQueue: TelemetryEvent[]

    public constructor(
        private readonly context: ExtensionContext,
        private readonly awsContext: AwsContext,
        publisher?: TelemetryPublisher
    ) {
        const persistPath = context.globalStoragePath
        this.persistFilePath = path.join(persistPath, 'telemetryCache')

        if (!fs.existsSync(persistPath)) {
            fs.mkdirSync(persistPath)
        }

        this.startTime = new Date()

        this._eventQueue = []
        this._flushPeriod = DefaultTelemetryService.DEFAULT_FLUSH_PERIOD_MILLIS

        if (publisher !== undefined) {
            this.publisher = publisher
        }
    }

    public notifyOptOutOptionMade() {
        this._telemetryOptionExplicitlyStated = true
    }

    public async start(): Promise<void> {
        this._eventQueue.push(...DefaultTelemetryService.readEventsFromCache(this.persistFilePath))
        recordSessionStart()
        await this.startTimer()
    }

    public async shutdown(): Promise<void> {
        if (this._timer !== undefined) {
            clearTimeout(this._timer)
            this._timer = undefined
        }
        const currTime = new Date()
        recordSessionEnd({ value: currTime.getTime() - this.startTime.getTime() })

        // only write events to disk if telemetry is enabled at shutdown time
        if (this.telemetryEnabled) {
            try {
                await writeFile(this.persistFilePath, JSON.stringify(this._eventQueue))
            } catch {}
        }
    }

    public get telemetryEnabled(): boolean {
        return this._telemetryEnabled
    }
    public set telemetryEnabled(value: boolean) {
        // clear the queue on explicit disable
        if (!value) {
            this.clearRecords()
        }
        this._telemetryEnabled = value
    }

    public get timer(): NodeJS.Timer | undefined {
        return this._timer
    }

    public set flushPeriod(period: number) {
        this._flushPeriod = period
    }

    public async postFeedback(feedback: TelemetryFeedback): Promise<void> {
        if (this.publisher === undefined) {
            await this.createDefaultPublisherAndClient()
        }

        if (this.publisher === undefined) {
            throw new Error('Failed to initialize telemetry publisher')
        }

        return this.publisher.postFeedback(feedback)
    }

    public record(event: TelemetryEvent, awsContext?: AwsContext): void {
        // record events only if telemetry is enabled or the user hasn't expressed a preference
        // events should only be flushed if the user has consented
        const actualAwsContext = awsContext || this.awsContext
        const eventWithCommonMetadata = this.injectCommonMetadata(event, actualAwsContext)
        if (this.telemetryEnabled || !this._telemetryOptionExplicitlyStated) {
            this._eventQueue.push(eventWithCommonMetadata)
        }
    }

    public get records(): ReadonlyArray<TelemetryEvent> {
        return this._eventQueue
    }

    public clearRecords(): void {
        this._eventQueue.length = 0
    }

    private async flushRecords(): Promise<void> {
        if (this.telemetryEnabled) {
            if (this.publisher === undefined) {
                await this.createDefaultPublisherAndClient()
            }
            if (this.publisher !== undefined) {
                this.publisher.enqueue(...this._eventQueue)
                await this.publisher.flush()
                this.clearRecords()
            }
        } else if (this._telemetryOptionExplicitlyStated) {
            // explicitly clear the queue if user has disabled telemetry
            this.clearRecords()
        }
    }

    private async startTimer(): Promise<void> {
        this._timer = setTimeout(
            // this is async so that we don't have pseudo-concurrent invocations of the callback
            async () => {
                await this.flushRecords()
                this._timer!.refresh()
            },
            this._flushPeriod
        )
    }

    private async createDefaultPublisher(): Promise<TelemetryPublisher | undefined> {
        try {
            // grab our clientId and generate one if it doesn't exist
            let clientId = this.context.globalState.get<string>(DefaultTelemetryService.TELEMETRY_CLIENT_ID_KEY)
            if (!clientId) {
                clientId = uuidv4()
                await this.context.globalState.update(DefaultTelemetryService.TELEMETRY_CLIENT_ID_KEY, clientId)
            }

            // grab our Cognito identityId
            const poolId = DefaultTelemetryClient.DEFAULT_IDENTITY_POOL
            const identityMapJson = this.context.globalState.get<string>(
                DefaultTelemetryService.TELEMETRY_COGNITO_ID_KEY,
                '[]'
            )
            // Maps don't cleanly de/serialize with JSON.parse/stringify so we need to do it ourselves
            const identityMap = new Map<string, string>(JSON.parse(identityMapJson) as Iterable<[string, string]>)
            // convert the value to a map
            const identity = identityMap.get(poolId)

            // if we don't have an identity, get one
            if (!identity) {
                const identityPublisherTuple = await DefaultTelemetryPublisher.fromDefaultIdentityPool(clientId)

                // save it
                identityMap.set(poolId, identityPublisherTuple.cognitoIdentityId)
                await this.context.globalState.update(
                    DefaultTelemetryService.TELEMETRY_COGNITO_ID_KEY,
                    JSON.stringify(Array.from(identityMap.entries()))
                )

                // return the publisher
                return identityPublisherTuple.publisher
            } else {
                return DefaultTelemetryPublisher.fromIdentityId(clientId, identity)
            }
        } catch (err) {
            console.error(`Got ${err} while initializing telemetry publisher`)
        }
    }

    private async createDefaultPublisherAndClient(): Promise<void> {
        this.publisher = await this.createDefaultPublisher()
        if (this.publisher !== undefined) {
            await this.publisher.init()
        }
    }

    private injectCommonMetadata(event: TelemetryEvent, awsContext: AwsContext): TelemetryEvent {
        let accountValue: string | AccountStatus
        // The AWS account ID is not set on session start. This matches JetBrains' functionality.
        if (event.data.every(item => item.MetricName === 'session_end' || item.MetricName === 'session_start')) {
            accountValue = AccountStatus.NotApplicable
        } else {
            const account = awsContext.getCredentialAccountId()
            if (account) {
                const accountIdRegex = /[0-9]{12}/
                if (accountIdRegex.test(account)) {
                    // account is valid
                    accountValue = account
                } else {
                    // account is not valid, we can use any non-12-digit string as our stored value to trigger this.
                    // JetBrains uses this value if you're running a sam local invoke with an invalid profile.
                    // no direct calls to production AWS should ever have this value.
                    accountValue = AccountStatus.Invalid
                }
            } else {
                // user isn't logged in
                accountValue = AccountStatus.NotSet
            }
        }

        const commonMetadata = [{ Key: ACCOUNT_METADATA_KEY, Value: accountValue }]
        const computeRegion = getComputeRegion()
        if (computeRegion) {
            commonMetadata.push({ Key: COMPUTE_REGION_KEY, Value: computeRegion })
        }

        // event has data
        if (event.data) {
            for (const datum of event.data) {
                if (datum.Metadata) {
                    datum.Metadata.push(...commonMetadata)
                } else {
                    datum.Metadata = commonMetadata
                }
            }
        } else {
            // event doesn't have data, give it dummy data with the account info
            // this shouldn't happen
            const data = [
                {
                    MetricName: 'noData',
                    Value: 0,
<<<<<<< HEAD
                    Metadata: commonMetadata
                }
=======
                    Metadata: [{ Key: ACCOUNT_METADATA_KEY, Value: accountValue }],
                },
>>>>>>> 5809e5c3
            ]
            event.data = data
        }

        return event
    }

    private static readEventsFromCache(cachePath: string): TelemetryEvent[] {
        try {
            if (!fs.existsSync(cachePath)) {
                getLogger().info(`telemetry cache not found: '${cachePath}'`)

                return []
            }
            const input = JSON.parse(fs.readFileSync(cachePath, 'utf-8'))
            const events = filterTelemetryCacheEvents(input)
            events.forEach((element: TelemetryEvent) => {
                // This is coercing the createTime into a Date type: it's read in as a string
                element.createTime = new Date(element.createTime)
            })

            return events
        } catch (error) {
            // tslint:disable-next-line: no-unsafe-any
            getLogger().error(error)

            return []
        }
    }
}

export function filterTelemetryCacheEvents(input: any): TelemetryEvent[] {
    if (!Array.isArray(input)) {
        getLogger().error(`Input into filterTelemetryCacheEvents:\n${input}\nis not an array!`)

        return []
    }
    const arr = input as any[]

    return arr
        .filter((item: any) => {
            // Make sure the item is an object
            if (item !== Object(item)) {
                getLogger().error(`Item in telemetry cache:\n${item}\nis not an object! skipping!`)

                return false
            }

            return true
        })
        .filter((item: Object) => {
            // Only accept objects that have createTime and data because that's what's required by TelemetryEvent
            if (!item.hasOwnProperty('createTime') || !item.hasOwnProperty('data')) {
                getLogger().warn(`Item in telemetry cache: ${item}\n does not have 'data' or 'createTime'! skipping!`)

                return false
            }

            return true
        })
        .filter((item: TelemetryEvent) => {
            // skip it if data is not an array or empty
            if (!Array.isArray(item.data) || item.data.length === 0) {
                getLogger().warn(`Item in telemetry cache: ${item}\n has invalid data field: ${item.data}! skipping!`)

                return false
            }

            // Only accept objects that have value and metricname which are the base things required for telemetry
            return item.data.every(data => {
                // Make sure data is actually an object then check that it has the required properties
                if (data !== Object(data) || !data.hasOwnProperty('Value') || !data.hasOwnProperty('MetricName')) {
                    getLogger().warn(
                        `Item in telemetry cache: ${item}\n has invalid data in the field 'data': ${data}! skipping!`
                    )

                    return false
                }

                return true
            })
        }) as TelemetryEvent[]
}<|MERGE_RESOLUTION|>--- conflicted
+++ resolved
@@ -256,13 +256,8 @@
                 {
                     MetricName: 'noData',
                     Value: 0,
-<<<<<<< HEAD
-                    Metadata: commonMetadata
-                }
-=======
-                    Metadata: [{ Key: ACCOUNT_METADATA_KEY, Value: accountValue }],
+                    Metadata: commonMetadata,
                 },
->>>>>>> 5809e5c3
             ]
             event.data = data
         }
