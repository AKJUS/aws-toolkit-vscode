/*!
 * Copyright 2018 Amazon.com, Inc. or its affiliates. All Rights Reserved.
 * SPDX-License-Identifier: Apache-2.0
 */

import * as vscode from 'vscode'
import * as nls from 'vscode-nls'
const localize = nls.loadMessageBundle()

import { LoginManager } from '../credentials/loginManager'
import { asString, CredentialsId, fromString } from '../credentials/providers/credentials'
import { CredentialsProviderManager } from '../credentials/providers/credentialsProviderManager'
import { AwsContext } from './awsContext'
import { AwsContextTreeCollection } from './awsContextTreeCollection'
import * as extensionConstants from './constants'
import { CredentialSelectionState } from './credentials/credentialSelectionState'
import {
    credentialProfileSelector,
    DefaultCredentialSelectionDataProvider,
    promptToDefineCredentialsProfile,
} from './credentials/defaultCredentialSelectionDataProvider'
import { UserCredentialsUtils } from './credentials/userCredentialsUtils'
import * as localizedText from './localizedText'
import { RegionProvider } from './regions/regionProvider'
import { getRegionsForActiveCredentials } from './regions/regionUtilities'
import { SharedCredentialsProvider } from '../credentials/providers/sharedCredentialsProvider'
import { getIdeProperties } from './extensionUtilities'
import { credentialHelpUrl } from './constants'
import { showViewLogsMessage } from './utilities/messages'
import globals from './extensionGlobals'
import { DefaultStsClient } from './clients/stsClient'
import { getLogger } from './logger/logger'
<<<<<<< HEAD
import { PromptSettings } from './settings'
=======
import { getCawsWorkspaceArn } from './vscode/env'
>>>>>>> a0b9a0cb

/**
 * @deprecated
 */
export class AwsContextCommands {
    private readonly _awsContext: AwsContext
    private readonly _awsContextTrees: AwsContextTreeCollection
    private readonly _regionProvider: RegionProvider

    public constructor(
        awsContext: AwsContext,
        awsContextTrees: AwsContextTreeCollection,
        regionProvider: RegionProvider,
        private readonly loginManager: LoginManager
    ) {
        this._awsContext = awsContext
        this._awsContextTrees = awsContextTrees
        this._regionProvider = regionProvider
    }

    public async onCommandLogin() {
        const profileName = await this.getProfileNameFromUser()
        if (!profileName) {
            // user clicked away from quick pick or entered nothing
            return
        }

        await this.loginManager.login({ passive: false, providerId: fromString(profileName) })
    }

    public async onCommandCreateCredentialsProfile(): Promise<void> {
        // Help user make a new credentials profile
        const profileName: string | undefined = await this.promptAndCreateNewCredentialsFile()

        if (profileName) {
            await this.loginManager.login({ passive: false, providerId: fromString(profileName) })
            await this.editCredentials()
        }
    }

    public async onCommandEditCredentials(): Promise<void> {
        const credentialsFiles = await UserCredentialsUtils.findExistingCredentialsFilenames()
        if (credentialsFiles.length === 0) {
            await UserCredentialsUtils.generateCredentialsFile()
        }

        await this.editCredentials()
        if (
            credentialsFiles.length === 0 &&
            (await PromptSettings.instance.isPromptEnabled('createCredentialsProfile')) &&
            (await this.promptCredentialsSetup())
        ) {
            await this.onCommandCreateCredentialsProfile()
        }
    }

    public async onCommandLogout() {
        await this.loginManager.logout()
    }

    public async onCommandShowRegion() {
        const window = vscode.window
        const currentRegionsList = await this._awsContext.getExplorerRegions()
        const currentRegions = new Set(currentRegionsList)
        // All regions (in the current partition).
        const allRegions = getRegionsForActiveCredentials(this._awsContext, this._regionProvider)

        const items: vscode.QuickPickItem[] = []
        for (const r of allRegions) {
            items.push({
                label: r.name,
                detail: r.id, //
                picked: currentRegions ? currentRegions.has(r.id) : false,
            })
        }

        // const title = localize('aws.showHideRegionTitle', 'Show or hide regions in {0} Toolkit', getIdeProperties().company),
        const placeholder = localize(
            'aws.showHideRegionPlaceholder',
            'Select regions to show (unselect to hide)',
            getIdeProperties().company
        )
        const result = await window.showQuickPick(items, {
            // title: title,
            placeHolder: placeholder,
            canPickMany: true,
            matchOnDetail: true,
        })

        if (!result) {
            return false // User canceled.
        }

        const selected = new Set(result.map(res => res.detail))
        const addedRegions = result.filter(o => !!o.detail && !currentRegions.has(o.detail)).map(o => o.detail ?? '')
        const removedRegions = currentRegionsList.filter(o => !selected.has(o))

        if (addedRegions.length > 0) {
            await this._awsContext.addExplorerRegion(...addedRegions.values())
        }

        if (removedRegions.length > 0) {
            await this._awsContext.removeExplorerRegion(...removedRegions.values())
        }

        if (addedRegions.length > 0 || removedRegions.length > 0) {
            this.refresh()
        }

        return true
    }

    private refresh() {
        this._awsContextTrees.refreshTrees()
    }

    /**
     * @description Ask user for credentials information, store
     * it in new credentials file.
     *
     * @returns The profile name, or undefined if user cancelled
     */
    private async promptAndCreateNewCredentialsFile(): Promise<string | undefined> {
        while (true) {
            const dataProvider = new DefaultCredentialSelectionDataProvider([], globals.context)
            const state: CredentialSelectionState = await promptToDefineCredentialsProfile(dataProvider)

            if (!state.profileName || !state.accesskey || !state.secretKey) {
                return undefined
            }

            // TODO : Get a region relevant to the partition for these credentials -- https://github.com/aws/aws-toolkit-vscode/issues/188
            const client = new DefaultStsClient('us-east-1', {
                accessKeyId: state.accesskey,
                secretAccessKey: state.secretKey,
            })
            const accountId = await client.getCallerIdentity().catch(err => {
                getLogger().error(`credentials: failed to get account id: ${(err as Error).message}`)
            })

            if (accountId) {
                await UserCredentialsUtils.generateCredentialDirectoryIfNonexistent()
                await UserCredentialsUtils.generateCredentialsFile({
                    profileName: state.profileName,
                    accessKey: state.accesskey,
                    secretKey: state.secretKey,
                })

                const sharedProviderId: CredentialsId = {
                    credentialSource: SharedCredentialsProvider.getProviderType(),
                    credentialTypeId: state.profileName,
                }

                vscode.window.showInformationMessage(
                    localize(
                        'AWS.message.prompt.credentials.definition.done',
                        'Created {0} credentials profile: {1}',
                        getIdeProperties().company,
                        state.profileName
                    )
                )

                return asString(sharedProviderId)
            }

            const response = await showViewLogsMessage(
                localize(
                    'AWS.message.prompt.credentials.definition.tryAgain',
                    '{0} credentials appear invalid. Try again?',
                    getIdeProperties().company
                ),
                globals.window,
                'warn',
                [localizedText.yes, localizedText.no]
            )

            if (!response || response !== localizedText.yes) {
                return undefined
            }
        } // Keep asking until cancel or valid credentials are entered
    }

    /**
     * @description Responsible for getting a profile from the user,
     * working with them to define one if necessary.
     * Does not prompt the user if in a CAWS development workspace.
     *
     * @returns User's selected Profile name, or undefined if none was selected.
     * undefined is also returned if we leave the user in a state where they are
     * editing their credentials file.
     */
    private async getProfileNameFromUser(): Promise<string | undefined> {
        const credentialsFiles: string[] = await UserCredentialsUtils.findExistingCredentialsFilenames()
        const providerMap = await CredentialsProviderManager.getInstance().getCredentialProviderNames()
        const profileNames = Object.keys(providerMap)

        if (profileNames.length > 0) {
            // There are credentials for the user to choose from
            const dataProvider = new DefaultCredentialSelectionDataProvider(profileNames, globals.context)
            const state = await credentialProfileSelector(dataProvider)

            return state?.credentialProfile?.label
        }

        if (getCawsWorkspaceArn()) {
            return
        }

        if (credentialsFiles.length === 0) {
            if (await this.promptCredentialsSetup()) {
                return await this.promptAndCreateNewCredentialsFile()
            }
        } else {
            if (await this.promptCredentialsSetup()) {
                await this.editCredentials()
            }
        }
    }

    private async promptCredentialsSetup(): Promise<boolean> {
        // If no credentials were found, the user should be
        // encouraged to define some.
        const userResponse = await vscode.window.showInformationMessage(
            localize(
                'AWS.message.prompt.credentials.create',
                'No {0} credentials found. Create one now?',
                getIdeProperties().company
            ),
            localizedText.yes,
            localizedText.no,
            localizedText.help
        )

        if (userResponse === localizedText.yes) {
            return true
        } else if (userResponse === localizedText.no) {
            PromptSettings.instance.disablePrompt('createCredentialsProfile')
        } else if (userResponse === localizedText.help) {
            vscode.env.openExternal(vscode.Uri.parse(credentialHelpUrl))
            return await this.promptCredentialsSetup()
        }

        return false
    }

    /**
     * @description Sets the user up to edit the credentials files.
     */
    private async editCredentials(): Promise<void> {
        const credentialsFiles: string[] = await UserCredentialsUtils.findExistingCredentialsFilenames()
        let preserveFocus: boolean = false
        let viewColumn: vscode.ViewColumn = vscode.ViewColumn.Active

        for (const filename of credentialsFiles) {
            await vscode.window.showTextDocument(vscode.Uri.file(filename), {
                preserveFocus: preserveFocus,
                preview: false,
                viewColumn: viewColumn,
            })

            preserveFocus = true
            viewColumn = vscode.ViewColumn.Beside
        }

        const response = await vscode.window.showInformationMessage(
            localize(
                'AWS.message.prompt.credentials.definition.help',
                'Editing an {0} credentials file.',
                getIdeProperties().company
            ),
            localizedText.viewDocs
        )

        if (response && response === localizedText.viewDocs) {
            await vscode.env.openExternal(vscode.Uri.parse(extensionConstants.aboutCredentialsFileUrl))
        }
    }
}<|MERGE_RESOLUTION|>--- conflicted
+++ resolved
@@ -30,11 +30,8 @@
 import globals from './extensionGlobals'
 import { DefaultStsClient } from './clients/stsClient'
 import { getLogger } from './logger/logger'
-<<<<<<< HEAD
 import { PromptSettings } from './settings'
-=======
 import { getCawsWorkspaceArn } from './vscode/env'
->>>>>>> a0b9a0cb
 
 /**
  * @deprecated
@@ -239,10 +236,6 @@
             return state?.credentialProfile?.label
         }
 
-        if (getCawsWorkspaceArn()) {
-            return
-        }
-
         if (credentialsFiles.length === 0) {
             if (await this.promptCredentialsSetup()) {
                 return await this.promptAndCreateNewCredentialsFile()
@@ -255,6 +248,10 @@
     }
 
     private async promptCredentialsSetup(): Promise<boolean> {
+        if (getCawsWorkspaceArn()) {
+            return false
+        }
+
         // If no credentials were found, the user should be
         // encouraged to define some.
         const userResponse = await vscode.window.showInformationMessage(
