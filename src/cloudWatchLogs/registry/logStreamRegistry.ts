--- conflicted
+++ resolved
@@ -187,32 +187,13 @@
     }
 }
 
-<<<<<<< HEAD
-    private async getLogEventsFromUriComponents(
-        logGroupInfo: {
-            groupName: string
-            streamName: string
-            regionName: string
-        },
-        nextToken?: string
-    ): Promise<CloudWatchLogs.GetLogEventsResponse> {
-        const client = new DefaultCloudWatchLogsClient(logGroupInfo.regionName)
-
-        return await client.getLogEvents({
-            logGroupName: logGroupInfo.groupName,
-            logStreamName: logGroupInfo.streamName,
-            nextToken,
-            limit: this.configuration.get('limit', 1000),
-        })
-=======
+
 export async function getLogEventsFromUriComponents(
     logGroupInfo: CloudWatchLogsGroupInfo,
     parameters: CloudWatchLogsParameters,
     nextToken?: string
 ): Promise<CloudWatchLogsResponse> {
-    const client: CloudWatchLogsClient = globals.toolkitClientBuilder.createCloudWatchLogsClient(
-        logGroupInfo.regionName
-    )
+    const client = new DefaultCloudWatchLogsClient(logGroupInfo.regionName)
 
     if (!parameters.streamName) {
         throw new Error(
@@ -230,7 +211,6 @@
         events: response.events ? response.events : [],
         nextForwardToken: response.nextForwardToken,
         nextBackwardToken: response.nextBackwardToken,
->>>>>>> 13373557
     }
 }
 
