--- conflicted
+++ resolved
@@ -25,19 +25,13 @@
 import { CodeWhispererSettings } from './codewhispererSettings'
 import { CodeWhispererUserGroupSettings } from './userGroupUtil'
 import { CodeWhispererSupplementalContext } from './supplementalContext/supplementalContextUtil'
-<<<<<<< HEAD
 import { getSelectedCustomization } from './customizationUtil'
 import { AuthUtil } from './authUtil'
 import { CodeWhispererStates } from './codewhispererStates'
 import { isAwsError } from '../../shared/errors'
 import { getLogger } from '../../shared/logger'
 import { AcceptedSuggestionEntry } from '../models/model'
-=======
-import { AuthUtil } from './authUtil'
-import { isAwsError } from '../../shared/errors'
-import { getLogger } from '../../shared/logger'
 import { session } from './codeWhispererSession'
->>>>>>> 4b574438
 
 const performance = globalThis.performance ?? require('perf_hooks').performance
 
@@ -79,10 +73,6 @@
     constructor() {
         this.triggerType = 'OnDemand'
         this.cursorOffset = 0
-<<<<<<< HEAD
-        this.sessionId = ''
-=======
->>>>>>> 4b574438
     }
 
     static #instance: TelemetryHelper
@@ -148,10 +138,7 @@
             codewhispererSuggestionReferenceCount: 0,
             codewhispererCompletionType: 'Line',
             codewhispererLanguage: languageContext.language,
-<<<<<<< HEAD
-=======
             codewhispererGettingStartedTask: session.taskType,
->>>>>>> 4b574438
             credentialStartUrl: AuthUtil.instance.startUrl,
             codewhispererUserGroup: CodeWhispererUserGroupSettings.getUserGroup().toString(),
             codewhispererSupplementalContextTimeout: supplementalContextMetadata?.isProcessTimeout,
@@ -202,12 +189,8 @@
                 codewhispererSuggestionReferenceCount: _elem.references ? _elem.references.length : 0,
                 codewhispererSuggestionImportCount: getImportCount(_elem),
                 codewhispererCompletionType: this.getCompletionType(i, completionTypes),
-<<<<<<< HEAD
-                codewhispererLanguage: languageContext.language,
-=======
                 codewhispererLanguage: session.language,
                 codewhispererGettingStartedTask: session.taskType,
->>>>>>> 4b574438
                 credentialStartUrl: AuthUtil.instance.startUrl,
                 codewhispererUserGroup: CodeWhispererUserGroupSettings.getUserGroup().toString(),
                 codewhispererSupplementalContextTimeout: supplementalContextMetadata?.isProcessTimeout,
@@ -217,25 +200,14 @@
             telemetry.codewhisperer_userDecision.emit(event)
             events.push(event)
         })
-<<<<<<< HEAD
-        //aggregate suggestion references count
-        this.getAggregatedSuggestionReferenceCount(events)
-=======
 
         //aggregate suggestion references count
         const referenceCount = this.getAggregatedSuggestionReferenceCount(events)
 
->>>>>>> 4b574438
         // aggregate user decision events at requestId level
         const aggregatedEvent = this.aggregateUserDecisionByRequest(events, requestId, sessionId)
         if (aggregatedEvent) {
             this.sessionDecisions.push(aggregatedEvent)
-        }
-        let acceptedRecommendationContent
-        if (acceptIndex != -1 && recommendations[acceptIndex] != undefined) {
-            acceptedRecommendationContent = recommendations[acceptIndex].content
-        } else {
-            acceptedRecommendationContent = ''
         }
 
         // TODO: use a ternary for this
@@ -252,16 +224,12 @@
             (this.lastRequestId && this.lastRequestId === requestId) ||
             (this.sessionDecisions.length && this.sessionDecisions.length === this.numberOfRequests)
         ) {
-<<<<<<< HEAD
-            this.sendUserTriggerDecisionTelemetry(sessionId, acceptedRecommendationContent, supplementalContextMetadata)
-=======
             this.sendUserTriggerDecisionTelemetry(
                 sessionId,
                 acceptedRecommendationContent,
                 referenceCount,
                 supplementalContextMetadata
             )
->>>>>>> 4b574438
         }
     }
 
@@ -304,10 +272,7 @@
     public sendUserTriggerDecisionTelemetry(
         sessionId: string,
         acceptedRecommendationContent: string,
-<<<<<<< HEAD
-=======
         referenceCount: number,
->>>>>>> 4b574438
         supplementalContextMetadata?: Omit<CodeWhispererSupplementalContext, 'supplementalContextItems'> | undefined
     ) {
         // the user trigger decision will aggregate information from request level user decisions within one session
@@ -321,18 +286,10 @@
         const language = this.sessionDecisions[0].codewhispererLanguage
         const aggregatedCompletionType = this.getAggregatedCompletionType(this.sessionDecisions)
         const aggregatedSuggestionState = this.getAggregatedSuggestionState(this.sessionDecisions)
-<<<<<<< HEAD
         const selectedCustomization = getSelectedCustomization()
-        if (acceptedRecommendationContent.trim() === '') {
-            this.generatedLines = 0
-        } else {
-            this.generatedLines = acceptedRecommendationContent.split('\n').length
-        }
-
-=======
         const generatedLines =
             acceptedRecommendationContent.trim() === '' ? 0 : acceptedRecommendationContent.split('\n').length
->>>>>>> 4b574438
+
         const aggregated: CodewhispererUserTriggerDecision = {
             codewhispererSessionId: this.sessionDecisions[0].codewhispererSessionId,
             codewhispererFirstRequestId: this.sessionDecisions[0].codewhispererFirstRequestId,
@@ -367,18 +324,13 @@
             codewhispererSupplementalContextTimeout: supplementalContextMetadata?.isProcessTimeout,
             codewhispererSupplementalContextIsUtg: supplementalContextMetadata?.isUtg,
             codewhispererSupplementalContextLength: supplementalContextMetadata?.contentsLength,
-<<<<<<< HEAD
             codewhispererCustomizationArn: selectedCustomization.arn === '' ? undefined : selectedCustomization.arn,
-=======
             // eslint-disable-next-line id-length
             codewhispererSupplementalContextStrategyId: supplementalContextMetadata?.strategy,
->>>>>>> 4b574438
         }
         telemetry.codewhisperer_userTriggerDecision.emit(aggregated)
         this.prevTriggerDecision = this.getAggregatedSuggestionState(this.sessionDecisions)
         this.lastTriggerDecisionTime = performance.now()
-<<<<<<< HEAD
-=======
 
         // When we send a userTriggerDecision of Empty or Discard, we set the time users see the first
         // suggestion to be now.
@@ -386,34 +338,23 @@
         if (e2eLatency < 0) {
             e2eLatency = performance.now() - session.invokeSuggestionStartTime
         }
->>>>>>> 4b574438
+
         client
             .sendTelemetryEvent({
                 telemetryEvent: {
                     userTriggerDecisionEvent: {
                         sessionId: sessionId,
                         requestId: this.sessionDecisions[0].codewhispererFirstRequestId,
-<<<<<<< HEAD
                         customizationArn: selectedCustomization.arn === '' ? undefined : selectedCustomization.arn,
-=======
->>>>>>> 4b574438
                         programmingLanguage: {
                             languageName: this.sessionDecisions[0].codewhispererLanguage,
                         },
                         completionType: this.getSendTelemetryCompletionType(aggregatedCompletionType),
                         suggestionState: this.getSendTelemetrySuggestionState(aggregatedSuggestionState),
-<<<<<<< HEAD
-                        recommendationLatencyMilliseconds:
-                            this.firstSuggestionShowTime - CodeWhispererStates.instance.invokeSuggestionStartTime,
-                        timestamp: new Date(Date.now()),
-                        suggestionReferenceCount: this.suggestionReferenceNumber,
-                        generatedLine: this.generatedLines,
-=======
                         recommendationLatencyMilliseconds: e2eLatency,
                         timestamp: new Date(Date.now()),
                         suggestionReferenceCount: referenceCount,
                         generatedLine: generatedLines,
->>>>>>> 4b574438
                     },
                 },
             })
@@ -430,10 +371,6 @@
                     }`
                 )
             })
-<<<<<<< HEAD
-
-=======
->>>>>>> 4b574438
         this.resetUserTriggerDecisionTelemetry()
     }
 
@@ -545,17 +482,6 @@
 
     private getAggregatedSuggestionReferenceCount(
         events: CodewhispererUserDecision[]
-<<<<<<< HEAD
-        // if there is any RecommendationReferenceCount within the session, mark the session as RecommendationReferenceCount
-        // otherwise mark the session as 0
-    ) {
-        for (const event of events) {
-            if (event.codewhispererSuggestionReferenceCount != 0) {
-                this.suggestionReferenceNumber = 1
-                return
-            }
-        }
-=======
         // if there is reference for accepted recommendation within the session, mark the reference number
         // as 1, otherwise mark the session as 0
     ) {
@@ -565,7 +491,6 @@
             }
         }
         return 0
->>>>>>> 4b574438
     }
 
     public getSuggestionState(
@@ -594,17 +519,10 @@
     }
 
     public resetClientComponentLatencyTime() {
-<<<<<<< HEAD
-        CodeWhispererStates.instance.invokeSuggestionStartTime = 0
-        CodeWhispererStates.instance.sdkApiCallStartTime = 0
-        this.sdkApiCallEndTime = 0
-        CodeWhispererStates.instance.fetchCredentialStartTime = 0
-=======
         session.invokeSuggestionStartTime = 0
         session.sdkApiCallStartTime = 0
         this.sdkApiCallEndTime = 0
         session.fetchCredentialStartTime = 0
->>>>>>> 4b574438
         this.firstSuggestionShowTime = 0
         this.allPaginationEndTime = 0
         this.firstResponseRequestId = ''
@@ -613,19 +531,11 @@
     /** This method is assumed to be invoked first at the start of execution **/
     public setInvokeSuggestionStartTime() {
         this.resetClientComponentLatencyTime()
-<<<<<<< HEAD
-        CodeWhispererStates.instance.invokeSuggestionStartTime = performance.now()
-    }
-
-    public setSdkApiCallEndTime() {
-        if (this.sdkApiCallEndTime === 0 && CodeWhispererStates.instance.sdkApiCallStartTime !== 0) {
-=======
         session.invokeSuggestionStartTime = performance.now()
     }
 
     public setSdkApiCallEndTime() {
         if (this.sdkApiCallEndTime === 0 && session.sdkApiCallStartTime !== 0) {
->>>>>>> 4b574438
             this.sdkApiCallEndTime = performance.now()
         }
     }
@@ -656,25 +566,6 @@
         }
         telemetry.codewhisperer_clientComponentLatency.emit({
             codewhispererRequestId: this.firstResponseRequestId,
-<<<<<<< HEAD
-            codewhispererSessionId: this.sessionId,
-            codewhispererFirstCompletionLatency:
-                this.sdkApiCallEndTime - CodeWhispererStates.instance.sdkApiCallStartTime,
-            codewhispererEndToEndLatency:
-                this.firstSuggestionShowTime - CodeWhispererStates.instance.invokeSuggestionStartTime,
-            codewhispererAllCompletionsLatency:
-                this.allPaginationEndTime - CodeWhispererStates.instance.sdkApiCallStartTime,
-            codewhispererPostprocessingLatency: this.firstSuggestionShowTime - this.sdkApiCallEndTime,
-            codewhispererCredentialFetchingLatency:
-                CodeWhispererStates.instance.sdkApiCallStartTime -
-                CodeWhispererStates.instance.fetchCredentialStartTime,
-            codewhispererPreprocessingLatency:
-                CodeWhispererStates.instance.fetchCredentialStartTime -
-                CodeWhispererStates.instance.invokeSuggestionStartTime,
-            codewhispererCompletionType: 'Line',
-            codewhispererTriggerType: this.triggerType,
-            codewhispererLanguage: runtimeLanguageContext.getLanguageContext(languageId).language,
-=======
             codewhispererSessionId: session.sessionId,
             codewhispererFirstCompletionLatency: this.sdkApiCallEndTime - session.sdkApiCallStartTime,
             codewhispererEndToEndLatency: this.firstSuggestionShowTime - session.invokeSuggestionStartTime,
@@ -685,46 +576,10 @@
             codewhispererCompletionType: 'Line',
             codewhispererTriggerType: this.triggerType,
             codewhispererLanguage: session.language,
->>>>>>> 4b574438
             credentialStartUrl: AuthUtil.instance.startUrl,
             codewhispererUserGroup: CodeWhispererUserGroupSettings.getUserGroup().toString(),
         })
     }
-<<<<<<< HEAD
-
-    public sendUserModificationEvent(suggestion: AcceptedSuggestionEntry, percentage: number) {
-        const customArn = getSelectedCustomization().arn
-
-        client
-            .sendTelemetryEvent({
-                telemetryEvent: {
-                    userModificationEvent: {
-                        sessionId: suggestion.sessionId ? suggestion.sessionId : 'undefined',
-                        requestId: suggestion.requestId ? suggestion.requestId : 'undefined',
-                        programmingLanguage: { languageName: suggestion.language },
-                        modificationPercentage: percentage,
-                        customizationArn: customArn === '' ? undefined : customArn, // need real implement later panshao
-                        timestamp: new Date(Date.now()),
-                    },
-                },
-            })
-            .then()
-            .catch(error => {
-                let requestId: string | undefined
-                if (isAwsError(error)) {
-                    requestId = error.requestId
-                }
-
-                getLogger().debug(
-                    `Failed to sendUserModificationEvent to CodeWhisperer, requestId: ${requestId ?? ''}, message: ${
-                        error.message
-                    }`
-                )
-            })
-    }
-
-=======
->>>>>>> 4b574438
     public sendCodeScanEvent(languageId: string, jobId: string) {
         getLogger().debug(`start sendCodeScanEvent: jobId: "${jobId}", languageId: "${languageId}"`)
         client
