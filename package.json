--- conflicted
+++ resolved
@@ -999,7 +999,6 @@
                     "when": "false"
                 },
                 {
-<<<<<<< HEAD
                     "command": "aws.ecs.runCommandInContainer",
                     "when": "false"
                 },
@@ -1014,7 +1013,8 @@
                 {
                     "command": "aws.ecs.viewDocumentation",
                     "when": "false"
-=======
+                },
+                {
                     "command": "aws.mde.delete",
                     "when": "false"
                 },
@@ -1025,7 +1025,6 @@
                 {
                     "command": "aws.mde.configure.current",
                     "when": "aws.isMde"
->>>>>>> 62f6e05e
                 }
             ],
             "editor/title": [
@@ -1454,11 +1453,7 @@
                 },
                 {
                     "command": "aws.copyArn",
-<<<<<<< HEAD
-                    "when": "view == aws.explorer && viewItem =~ /^(awsRegionFunctionNode|awsRegionFunctionNodeDownloadable|awsCloudFormationFunctionNode|awsStateMachineNode|awsCloudFormationNode|awsCloudWatchLogNode|awsS3BucketNode|awsS3FolderNode|awsS3FileNode|awsApiGatewayNode|awsEcrRepositoryNode|awsIotThingNode)$|^(awsAppRunnerServiceNode|awsEcsServiceNode|awsIotCertificateNode|awsIotPolicyNode|awsIotPolicyVersionNode)/",
-=======
-                    "when": "view == aws.explorer && viewItem =~ /^(awsRegionFunctionNode|awsRegionFunctionNodeDownloadable|awsCloudFormationFunctionNode|awsStateMachineNode|awsCloudFormationNode|awsCloudWatchLogNode|awsS3BucketNode|awsS3FolderNode|awsS3FileNode|awsApiGatewayNode|awsEcrRepositoryNode)$|^(awsAppRunnerServiceNode|awsMdeInstanceNode)/",
->>>>>>> 62f6e05e
+                    "when": "view == aws.explorer && viewItem =~ /^(awsRegionFunctionNode|awsRegionFunctionNodeDownloadable|awsCloudFormationFunctionNode|awsStateMachineNode|awsCloudFormationNode|awsCloudWatchLogNode|awsS3BucketNode|awsS3FolderNode|awsS3FileNode|awsApiGatewayNode|awsEcrRepositoryNode|awsIotThingNode)$|^(awsAppRunnerServiceNode|awsEcsServiceNode|awsIotCertificateNode|awsIotPolicyNode|awsIotPolicyVersionNode|awsMdeInstanceNode)/",
                     "group": "2@2"
                 },
                 {
@@ -3031,11 +3026,7 @@
         "serve": "webpack serve --config-name vue-hmr --mode development"
     },
     "devDependencies": {
-<<<<<<< HEAD
         "@aws-toolkits/telemetry": "1.0.28",
-=======
-        "@aws-toolkits/telemetry": "1.0.22",
->>>>>>> 62f6e05e
         "@sinonjs/fake-timers": "^8.1.0",
         "@types/adm-zip": "^0.4.34",
         "@types/async-lock": "^1.1.3",
