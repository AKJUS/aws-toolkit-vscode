{
    "name": "amazon-q-vscode",
    "displayName": "Amazon Q",
    "description": "The most capable generative AI-powered assistant for building, operating, and transforming software, with advanced capabilities for managing data and AI",
    "version": "1.62.0-SNAPSHOT",
    "extensionKind": [
        "workspace"
    ],
    "publisher": "amazonwebservices",
    "icon": "resources/marketplace/amazonq-icon-256x256.png",
    "license": "Apache-2.0",
    "repository": {
        "type": "git",
        "url": "https://github.com/aws/aws-toolkit-vscode"
    },
    "bugs": {
        "url": "https://github.com/aws/aws-toolkit-vscode/issues"
    },
    "galleryBanner": {
        "color": "#232F3E",
        "theme": "dark"
    },
    "categories": [
        "AI",
        "Chat",
        "Programming Languages",
        "Education",
        "Machine Learning"
    ],
    "keywords": [
        "AWS",
        "Codewhisperer",
        "AI",
        "Assistant",
        "Chatbot",
        "Q Developer"
    ],
    "preview": false,
    "qna": "https://github.com/aws/aws-toolkit-vscode/issues",
    "activationEvents": [
        "onStartupFinished",
        "onUri",
        "onCommand:aws.amazonq.accept",
        "onView:aws.codeWhisperer.securityPanel"
    ],
    "main": "./dist/src/extensionNode",
    "browser": "./dist/src/extensionWeb",
    "scripts": {
        "vscode:prepublish": "npm run clean && npm run buildScripts && webpack --mode production",
        "buildScripts": "npm run generateNonCodeFiles && npm run copyFiles && npm run generateIcons && npm run generateSettings && tsc -p ./ --noEmit",
        "generateNonCodeFiles": "ts-node ../../scripts/generateNonCodeFiles.ts",
        "copyFiles": "ts-node ./scripts/build/copyFiles.ts",
        "clean": "ts-node ../../scripts/clean.ts dist/ LICENSE NOTICE",
        "compile": "npm run clean && npm run buildScripts && webpack",
        "compileDev": "npm run testCompile && webpack --mode development",
        "compileOnly": "tsc -p ./",
        "package": "ts-node ../../scripts/package.ts",
        "lint": "true",
        "watch": "npm run clean && npm run buildScripts && tsc -watch -p ./",
        "testCompile": "npm run clean && npm run buildScripts && npm run compileOnly",
        "test": "npm run testCompile && c8 --allowExternal ts-node ../core/scripts/test/launchTest.ts unit dist/test/unit/index.js ../core/dist/src/testFixtures/workspaceFolder",
        "testE2E": "npm run testCompile && c8 --allowExternal ts-node ../core/scripts/test/launchTest.ts e2e dist/test/e2e/index.js ../core/dist/src/testFixtures/workspaceFolder",
        "testWeb": "npm run compileDev && c8 --allowExternal ts-node ../core/scripts/test/launchTest.ts web dist/test/web/testRunnerWebCore.js",
        "webRun": "npx @vscode/test-web --open-devtools --browserOption=--disable-web-security --waitForDebugger=9222 --extensionDevelopmentPath=. .",
        "webWatch": "npm run clean && npm run buildScripts && webpack --mode development --watch",
        "serve": "webpack serve --config-name mainServe --mode development",
        "newChange": "ts-node ../../scripts/newChange.ts",
        "createRelease": "ts-node ../../scripts/createRelease.ts",
        "generateIcons": "ts-node ../../scripts/generateIcons.ts",
        "generateSettings": "ts-node ../../scripts/generateSettings.ts"
    },
    "dependencies": {
        "aws-core-vscode": "file:../core/"
    },
    "contributesComments": {
        "configuration": {
            "properties": "Any settings also defined in packages/core/package.json will override same-named settings in this file."
        }
    },
    "contributes": {
        "configuration": {
            "type": "object",
            "title": "%AWS.amazonq.productName%",
            "properties": {
                "amazonQ.telemetry": {
                    "type": "boolean",
                    "default": true,
                    "markdownDescription": "%AWS.configuration.description.amazonq.telemetry%"
                },
                "amazonQ.suppressPrompts": {
                    "type": "object",
                    "description": "%AWS.configuration.description.suppressPrompts%",
                    "default": {},
                    "properties": {
                        "createCredentialsProfile": {
                            "type": "boolean",
                            "default": false
                        },
                        "codeWhispererNewWelcomeMessage": {
                            "type": "boolean",
                            "default": false
                        },
                        "codeWhispererConnectionExpired": {
                            "type": "boolean",
                            "default": false
                        },
                        "amazonQWelcomePage": {
                            "type": "boolean",
                            "default": false
                        },
                        "amazonQSessionConfigurationMessage": {
                            "type": "boolean",
                            "default": false
                        },
                        "minIdeVersion": {
                            "type": "boolean",
                            "default": false
                        },
                        "ssoCacheError": {
                            "type": "boolean",
                            "default": false
                        },
                        "amazonQLspManifestMessage": {
                            "type": "boolean",
                            "default": false
                        },
                        "amazonQWorkspaceLspManifestMessage": {
                            "type": "boolean",
                            "default": false
                        },
                        "amazonQChatDisclaimer": {
                            "type": "boolean",
                            "default": false
                        },
<<<<<<< HEAD
=======
                        "amazonQChatPairProgramming": {
                            "type": "boolean",
                            "default": false
                        },
>>>>>>> 4ceed6e4
                        "amazonQSelectDeveloperProfile": {
                            "type": "boolean",
                            "default": false
                        }
                    },
                    "additionalProperties": false
                },
                "amazonQ.showCodeWithReferences": {
                    "type": "boolean",
                    "markdownDescription": "%AWS.configuration.description.amazonq%",
                    "default": true
                },
                "amazonQ.allowFeatureDevelopmentToRunCodeAndTests": {
                    "markdownDescription": "%AWS.configuration.description.featureDevelopment.allowRunningCodeAndTests%",
                    "type": "object",
                    "default": {}
                },
                "amazonQ.importRecommendationForInlineCodeSuggestions": {
                    "type": "boolean",
                    "description": "%AWS.configuration.description.amazonq.importRecommendation%",
                    "default": true
                },
                "amazonQ.shareContentWithAWS": {
                    "type": "boolean",
                    "markdownDescription": "%AWS.configuration.description.amazonq.shareContentWithAWS%",
                    "default": true,
                    "scope": "application"
                },
                "amazonQ.workspaceIndex": {
                    "type": "boolean",
                    "markdownDescription": "%AWS.configuration.description.amazonq.workspaceIndex%",
                    "default": false,
                    "scope": "application"
                },
                "amazonQ.workspaceIndexWorkerThreads": {
                    "type": "number",
                    "markdownDescription": "%AWS.configuration.description.amazonq.workspaceIndexWorkerThreads%",
                    "default": 0,
                    "scope": "application"
                },
                "amazonQ.workspaceIndexUseGPU": {
                    "type": "boolean",
                    "markdownDescription": "%AWS.configuration.description.amazonq.workspaceIndexUseGPU%",
                    "default": false,
                    "scope": "application"
                },
                "amazonQ.workspaceIndexMaxSize": {
                    "type": "number",
                    "markdownDescription": "%AWS.configuration.description.amazonq.workspaceIndexMaxSize%",
                    "default": 2048,
                    "scope": "application"
                },
                "amazonQ.workspaceIndexMaxFileSize": {
                    "type": "number",
                    "markdownDescription": "%AWS.configuration.description.amazonq.workspaceIndexMaxFileSize%",
                    "default": 10,
                    "scope": "application"
                },
                "amazonQ.workspaceIndexCacheDirPath": {
                    "type": "string",
                    "markdownDescription": "%AWS.configuration.description.amazonq.workspaceIndexCacheDirPath%",
                    "default": null,
                    "scope": "application"
                },
                "amazonQ.workspaceIndexIgnoreFilePatterns": {
                    "type": "array",
                    "markdownDescription": "%AWS.configuration.description.amazonq.workspaceIndexIgnoreFilePatterns%",
                    "default": [],
                    "scope": "application"
                },
                "amazonQ.ignoredSecurityIssues": {
                    "type": "array",
                    "markdownDescription": "%AWS.configuration.description.amazonq.ignoredSecurityIssues%",
                    "scope": "window",
                    "items": {
                        "type": "string"
                    }
                }
            }
        },
        "viewsContainers": {
            "activitybar": [
                {
                    "id": "amazonq",
                    "title": "%AWS.amazonq.title%",
                    "icon": "resources/amazonq-logo.svg"
                }
            ],
            "panel": [
                {
                    "id": "aws-codewhisperer-reference-log",
                    "title": "Code Reference Log",
                    "icon": "media/aws-logo.svg"
                },
                {
                    "id": "aws-codewhisperer-transformation-hub",
                    "title": "Transformation Hub",
                    "icon": "media/aws-logo.svg"
                }
            ]
        },
        "views": {
            "amazonq": [
                {
                    "id": "aws.amazonq.notifications",
                    "name": "%AWS.notifications.title%",
                    "when": "!(isCloud9 || aws.isSageMaker) && aws.amazonq.notifications.show"
                },
                {
                    "type": "webview",
                    "id": "aws.amazonq.AmazonCommonAuth",
                    "name": "%AWS.amazonq.login%",
                    "when": "!aws.isWebExtHost && aws.amazonq.showLoginView"
                },
                {
                    "type": "tree",
                    "id": "aws.amazonq.SecurityIssuesTree",
                    "name": "%AWS.amazonq.security%",
                    "when": "!aws.isSageMaker && !aws.isWebExtHost && !aws.amazonq.showLoginView",
                    "visibility": "collapsed"
                },
                {
                    "type": "webview",
                    "id": "aws.amazonq.AmazonQChatView",
                    "name": "%AWS.amazonq.chat%",
                    "when": "!aws.isWebExtHost && !aws.amazonq.showLoginView"
                }
            ],
            "aws-codewhisperer-reference-log": [
                {
                    "type": "webview",
                    "id": "aws.codeWhisperer.referenceLog",
                    "name": ""
                }
            ],
            "aws-codewhisperer-transformation-hub": [
                {
                    "type": "webview",
                    "id": "aws.amazonq.transformationHub",
                    "name": "Status",
                    "when": "gumby.wasQCodeTransformationUsed"
                },
                {
                    "id": "aws.amazonq.transformationProposedChangesTree",
                    "name": "Proposed Changes",
                    "when": "gumby.transformationProposalReviewInProgress"
                }
            ]
        },
        "viewsWelcome": [
            {
                "view": "aws.amazonq.transformationProposedChangesTree",
                "contents": "Project transformation is complete.\n[Download Proposed Changes](command:aws.amazonq.transformationHub.reviewChanges.startReview)",
                "when": "gumby.reviewState == NotStarted"
            },
            {
                "view": "aws.amazonq.transformationProposedChangesTree",
                "contents": "Project transformation is complete.\n Downloading the proposed changes...",
                "when": "gumby.reviewState == PreparingReview"
            },
            {
                "view": "aws.amazonq.SecurityIssuesTree",
                "contents": "No code issues have been detected in the workspace.",
                "when": "!aws.amazonq.security.noMatches"
            },
            {
                "view": "aws.amazonq.SecurityIssuesTree",
                "contents": "No matches.\n[Clear Filters](command:aws.amazonq.securityIssuesTreeFilter.clearFilters)",
                "when": "aws.amazonq.security.noMatches"
            }
        ],
        "submenus": [
            {
                "label": "%AWS.submenu.amazonqEditorContextSubmenu.title%",
                "id": "amazonqEditorContextSubmenu"
            },
            {
                "label": "%AWS.generic.feedback%",
                "id": "aws.amazonq.submenu.feedback"
            },
            {
                "label": "%AWS.generic.help%",
                "id": "aws.amazonq.submenu.help"
            },
            {
                "label": "%AWS.generic.moreActions%",
                "id": "aws.amazonq.submenu.securityIssueMoreActions",
                "icon": "$(ellipsis)"
            }
        ],
        "menus": {
            "commandPalette": [
                {
                    "command": "aws.amazonq.reconnect",
                    "when": "false"
                },
                {
                    "command": "amazonq.dev.openMenu",
                    "when": "aws.isDevMode"
                },
                {
                    "command": "aws.amazonq.learnMore",
                    "when": "false"
                }
            ],
            "view/title": [
                {
                    "command": "aws.amazonq.stopTransformationInHub",
                    "when": "view == aws.amazonq.transformationHub",
                    "group": "navigation@1"
                },
                {
                    "command": "aws.amazonq.showPlanProgressInHub",
                    "when": "view == aws.amazonq.transformationHub",
                    "group": "navigation@2"
                },
                {
                    "command": "aws.amazonq.showHistoryInHub",
                    "when": "view == aws.amazonq.transformationHub",
                    "group": "navigation@3"
                },
                {
                    "command": "aws.amazonq.showTransformationPlanInHub",
                    "when": "view == aws.amazonq.transformationHub",
                    "group": "navigation@4"
                },
                {
                    "command": "aws.amazonq.transformationHub.summary.reveal",
                    "when": "view == aws.amazonq.transformationHub",
                    "group": "navigation@5"
                },
                {
                    "command": "aws.amazonq.transformationHub.reviewChanges.acceptChanges",
                    "when": "view == aws.amazonq.transformationProposedChangesTree && gumby.reviewState == InReview",
                    "group": "navigation@1"
                },
                {
                    "command": "aws.amazonq.transformationHub.reviewChanges.rejectChanges",
                    "when": "view == aws.amazonq.transformationProposedChangesTree && gumby.reviewState == InReview",
                    "group": "navigation@2"
                },
                {
                    "command": "aws.amazonq.openReferencePanel",
                    "when": "view == aws.amazonq.AmazonQChatView",
                    "group": "0_topAmazonQ@1"
                },
                {
                    "command": "aws.amazonq.learnMore",
                    "when": "view =~ /^aws\\.amazonq/",
                    "group": "1_amazonQ@1"
                },
                {
                    "command": "aws.amazonq.selectRegionProfile",
                    "when": "view == aws.amazonq.AmazonQChatView && aws.amazonq.connectedSsoIdc == true",
                    "group": "1_amazonQ@1"
                },
                {
                    "command": "aws.amazonq.signout",
                    "when": "(view == aws.amazonq.AmazonQChatView) && aws.codewhisperer.connected && !aws.isSageMakerUnifiedStudio",
                    "group": "2_amazonQ@4"
                },
                {
                    "command": "aws.amazonq.reconnect",
                    "when": "(view == aws.amazonq.AmazonQChatView) && aws.codewhisperer.connectionExpired",
                    "group": "2_amazonQ@3"
                },
                {
                    "submenu": "aws.amazonq.submenu.feedback",
                    "when": "view =~ /^aws\\.amazonq/",
                    "group": "y_toolkitMeta@1"
                },
                {
                    "submenu": "aws.amazonq.submenu.help",
                    "when": "view =~ /^aws\\.amazonq/",
                    "group": "y_toolkitMeta@2"
                },
                {
                    "command": "aws.amazonq.codescan.showGroupingStrategy",
                    "when": "view == aws.amazonq.SecurityIssuesTree",
                    "group": "navigation@1"
                },
                {
                    "command": "aws.amazonq.security.showFilters",
                    "when": "view == aws.amazonq.SecurityIssuesTree",
                    "group": "navigation@2"
                }
            ],
            "view/item/context": [
                {
                    "command": "_aws.amazonq.notifications.dismiss",
                    "when": "viewItem == amazonqNotificationStartUp",
                    "group": "inline@1"
                },
                {
                    "command": "aws.amazonq.openSecurityIssuePanel",
                    "when": "view == aws.amazonq.SecurityIssuesTree && (viewItem == issueWithoutFix || viewItem == issueWithFix || viewItem == issueWithFixDisabled)",
                    "group": "inline@4"
                },
                {
                    "command": "aws.amazonq.security.ignore",
                    "when": "view == aws.amazonq.SecurityIssuesTree && (viewItem == issueWithoutFix || viewItem == issueWithFix || viewItem == issueWithFixDisabled)",
                    "group": "inline@5"
                },
                {
                    "command": "aws.amazonq.security.generateFix",
                    "when": "view == aws.amazonq.SecurityIssuesTree && viewItem == issueWithoutFix",
                    "group": "inline@6"
                },
                {
                    "submenu": "aws.amazonq.submenu.securityIssueMoreActions",
                    "when": "view == aws.amazonq.SecurityIssuesTree && (viewItem == issueWithoutFix || viewItem == issueWithFix || viewItem == issueWithFixDisabled)",
                    "group": "inline@7"
                }
            ],
            "amazonqEditorContextSubmenu": [
                {
                    "command": "aws.amazonq.explainCode",
                    "group": "cw_chat@1"
                },
                {
                    "command": "aws.amazonq.refactorCode",
                    "group": "cw_chat@2"
                },
                {
                    "command": "aws.amazonq.fixCode",
                    "group": "cw_chat@3"
                },
                {
                    "command": "aws.amazonq.optimizeCode",
                    "group": "cw_chat@4"
                },
                {
                    "command": "aws.amazonq.generateUnitTests",
                    "when": "!aws.isSageMaker",
                    "group": "cw_chat@5"
                },
                {
                    "command": "aws.amazonq.sendToPrompt",
                    "group": "cw_chat@6"
                },
                {
                    "command": "aws.amazonq.inline.invokeChat",
                    "group": "cw_chat@7"
                }
            ],
            "editor/context": [
                {
                    "submenu": "amazonqEditorContextSubmenu",
                    "group": "cw_chat"
                }
            ],
            "aws.amazonq.submenu.feedback": [
                {
                    "command": "aws.amazonq.submitFeedback",
                    "when": "!aws.isWebExtHost",
                    "group": "1_feedback@1"
                },
                {
                    "command": "aws.amazonq.createIssueOnGitHub",
                    "group": "1_feedback@2"
                }
            ],
            "aws.amazonq.submenu.help": [
                {
                    "command": "aws.amazonq.walkthrough.show",
                    "group": "1_help@1"
                },
                {
                    "command": "aws.amazonq.exploreAgents",
                    "when": "!aws.isSageMaker",
                    "group": "1_help@2"
                },
                {
                    "command": "aws.amazonq.github",
                    "group": "1_help@3"
                },
                {
                    "command": "aws.amazonq.aboutExtension",
                    "group": "1_help@4"
                },
                {
                    "command": "aws.amazonq.viewLogs",
                    "group": "1_help@5"
                }
            ],
            "aws.amazonq.submenu.securityIssueMoreActions": [
                {
                    "command": "aws.amazonq.security.explain",
                    "group": "1_more@1"
                },
                {
                    "command": "aws.amazonq.applySecurityFix",
                    "when": "view == aws.amazonq.SecurityIssuesTree && viewItem == issueWithFix",
                    "group": "1_more@3"
                },
                {
                    "command": "aws.amazonq.security.regenerateFix",
                    "when": "view == aws.amazonq.SecurityIssuesTree && viewItem == issueWithFix",
                    "group": "1_more@4"
                },
                {
                    "command": "aws.amazonq.security.ignoreAll",
                    "group": "1_more@5"
                }
            ]
        },
        "commands": [
            {
                "command": "_aws.amazonq.notifications.dismiss",
                "title": "%AWS.generic.dismiss%",
                "category": "%AWS.amazonq.title%",
                "enablement": "view == aws.amazonq.notifications",
                "icon": "$(remove-close)"
            },
            {
                "command": "aws.amazonq.explainCode",
                "title": "%AWS.command.amazonq.explainCode%",
                "category": "%AWS.amazonq.title%",
                "enablement": "aws.codewhisperer.connected"
            },
            {
                "command": "aws.amazonq.security.scan-statusbar",
                "title": "%AWS.command.amazonq.security.scan%",
                "category": "%AWS.amazonq.title%",
                "enablement": "aws.codewhisperer.connected && !aws.isSageMaker"
            },
            {
                "command": "aws.amazonq.refactorCode",
                "title": "%AWS.command.amazonq.refactorCode%",
                "category": "%AWS.amazonq.title%",
                "enablement": "aws.codewhisperer.connected"
            },
            {
                "command": "aws.amazonq.fixCode",
                "title": "%AWS.command.amazonq.fixCode%",
                "category": "%AWS.amazonq.title%",
                "enablement": "aws.codewhisperer.connected"
            },
            {
                "command": "aws.amazonq.optimizeCode",
                "title": "%AWS.command.amazonq.optimizeCode%",
                "category": "%AWS.amazonq.title%",
                "enablement": "aws.codewhisperer.connected"
            },
            {
                "command": "aws.amazonq.sendToPrompt",
                "title": "%AWS.command.amazonq.sendToPrompt%",
                "category": "%AWS.amazonq.title%",
                "enablement": "aws.codewhisperer.connected"
            },
            {
                "command": "aws.amazonq.generateUnitTests",
                "title": "%AWS.command.amazonq.generateUnitTests%",
                "category": "%AWS.amazonq.title%",
                "enablement": "aws.codewhisperer.connected && !aws.isSageMaker"
            },
            {
                "command": "aws.amazonq.reconnect",
                "title": "%AWS.command.codewhisperer.reconnect%",
                "category": "%AWS.amazonq.title%",
                "enablement": "aws.codewhisperer.connected"
            },
            {
                "command": "aws.amazonq.openReferencePanel",
                "title": "%AWS.command.codewhisperer.openReferencePanel%",
                "category": "%AWS.amazonq.title%",
                "enablement": "aws.codewhisperer.connected"
            },
            {
                "command": "aws.amazonq.selectRegionProfile",
                "title": "Change Profile",
                "category": "%AWS.amazonq.title%",
                "enablement": "aws.codewhisperer.connected"
            },
            {
                "command": "aws.amazonq.transformationHub.reviewChanges.acceptChanges",
                "title": "%AWS.command.q.transform.acceptChanges%"
            },
            {
                "command": "aws.amazonq.transformationHub.reviewChanges.rejectChanges",
                "title": "%AWS.command.q.transform.rejectChanges%"
            },
            {
                "command": "aws.amazonq.transformationHub.summary.reveal",
                "title": "%AWS.command.q.transform.showChangeSummary%",
                "enablement": "gumby.isSummaryAvailable"
            },
            {
                "command": "aws.amazonq.showTransformationPlanInHub",
                "title": "%AWS.command.q.transform.showTransformationPlan%",
                "enablement": "gumby.isPlanAvailable"
            },
            {
                "command": "aws.amazonq.createIssueOnGitHub",
                "title": "%AWS.command.createIssueOnGitHub%",
                "category": "%AWS.amazonq.title%"
            },
            {
                "command": "aws.amazonq.submitFeedback",
                "title": "%AWS.command.submitFeedback%",
                "enablement": "!aws.isWebExtHost",
                "category": "%AWS.amazonq.title%",
                "icon": "$(comment)"
            },
            {
                "command": "aws.amazonq.viewLogs",
                "title": "%AWS.command.viewLogs%",
                "category": "%AWS.amazonq.title%"
            },
            {
                "command": "aws.amazonq.github",
                "title": "%AWS.command.github%",
                "category": "%AWS.amazonq.title%"
            },
            {
                "command": "aws.amazonq.aboutExtension",
                "title": "%AWS.command.aboutToolkit%",
                "category": "%AWS.amazonq.title%"
            },
            {
                "command": "aws.amazonq.invokeInlineCompletion",
                "title": "%AWS.command.codewhisperer.title%",
                "category": "%AWS.amazonq.title%",
                "enablement": "aws.codewhisperer.connected"
            },
            {
                "command": "aws.amazonq.configure",
                "title": "%AWS.command.codewhisperer.configure%",
                "category": "%AWS.amazonq.title%",
                "icon": "$(gear)"
            },
            {
                "command": "aws.amazonq.introduction",
                "title": "%AWS.command.codewhisperer.introduction%",
                "category": "%AWS.amazonq.title%",
                "icon": "$(question)"
            },
            {
                "command": "aws.amazonq.signout",
                "title": "%AWS.command.codewhisperer.signout%",
                "category": "%AWS.amazonq.title%",
                "icon": "$(debug-disconnect)",
                "enablement": "aws.codewhisperer.connected && !aws.isSageMakerUnifiedStudio"
            },
            {
                "command": "aws.amazonq.learnMore",
                "title": "%AWS.amazonq.learnMore%",
                "category": "%AWS.amazonq.title%"
            },
            {
                "command": "amazonq.dev.openMenu",
                "title": "Open Developer Menu",
                "category": "Amazon Q (Developer)",
                "enablement": "aws.isDevMode"
            },
            {
                "command": "aws.amazonq.stopTransformationInHub",
                "title": "%AWS.command.q.transform.stopJobInHub%",
                "enablement": "gumby.isStopButtonAvailable"
            },
            {
                "command": "aws.amazonq.showPlanProgressInHub",
                "title": "%AWS.command.q.transform.viewJobProgress%"
            },
            {
                "command": "aws.amazonq.showHistoryInHub",
                "title": "%AWS.command.q.transform.viewJobStatus%"
            },
            {
                "command": "aws.amazonq.selectCustomization",
                "title": "%AWS.codewhisperer.customization.notification.new_customizations.select%",
                "category": "%AWS.amazonq.title%",
                "enablement": "aws.codewhisperer.connected"
            },
            {
                "command": "aws.amazonq.gettingStarted",
                "title": "Try inline suggestion examples",
                "category": "%AWS.amazonq.title%",
                "enablement": "aws.codewhisperer.connected"
            },
            {
                "command": "aws.amazonq.toggleCodeSuggestion",
                "title": "%AWS.amazonq.toggleCodeSuggestion%",
                "category": "%AWS.amazonq.title%",
                "enablement": "aws.codewhisperer.connected"
            },
            {
                "command": "aws.codeWhisperer.toggleCodeScan",
                "title": "%AWS.amazonq.toggleCodeScan%",
                "category": "%AWS.amazonq.title%",
                "enablement": "aws.codewhisperer.connected"
            },
            {
                "command": "aws.amazonq.securityIssuesTreeFilter.clearFilters",
                "title": "Clear Filters",
                "enablement": "view == aws.amazonq.SecurityIssuesTree"
            },
            {
                "command": "aws.amazonq.security.generateFix",
                "title": "%AWS.command.amazonq.generateFix%",
                "icon": "$(wrench)",
                "enablement": "view == aws.amazonq.SecurityIssuesTree"
            },
            {
                "command": "aws.amazonq.applySecurityFix",
                "title": "%AWS.command.amazonq.acceptFix%",
                "icon": "$(check)",
                "enablement": "view == aws.amazonq.SecurityIssuesTree"
            },
            {
                "command": "aws.amazonq.security.regenerateFix",
                "title": "%AWS.command.amazonq.regenerateFix%",
                "icon": "$(lightbulb-autofix)",
                "enablement": "view == aws.amazonq.SecurityIssuesTree"
            },
            {
                "command": "aws.amazonq.openSecurityIssuePanel",
                "title": "%AWS.command.amazonq.viewDetails%",
                "icon": "$(search)",
                "enablement": "view == aws.amazonq.SecurityIssuesTree"
            },
            {
                "command": "aws.amazonq.security.explain",
                "title": "%AWS.command.amazonq.explainIssue%",
                "enablement": "view == aws.amazonq.SecurityIssuesTree"
            },
            {
                "command": "aws.amazonq.security.ignore",
                "title": "%AWS.command.amazonq.ignoreIssue%",
                "icon": "$(circle-slash)",
                "enablement": "view == aws.amazonq.SecurityIssuesTree"
            },
            {
                "command": "aws.amazonq.security.ignoreAll",
                "title": "%AWS.command.amazonq.ignoreAllIssues%",
                "enablement": "view == aws.amazonq.SecurityIssuesTree"
            },
            {
                "command": "aws.amazonq.security.showFilters",
                "title": "%AWS.command.amazonq.filterIssues%",
                "icon": "$(filter)",
                "enablement": "view == aws.amazonq.SecurityIssuesTree"
            },
            {
                "command": "aws.amazonq.codescan.showGroupingStrategy",
                "title": "%AWS.command.amazonq.groupIssues%",
                "icon": "$(list-filter)",
                "enablement": "view == aws.amazonq.SecurityIssuesTree"
            },
            {
                "command": "aws.amazonq.inline.invokeChat",
                "title": "%AWS.amazonq.inline.invokeChat%",
                "category": "%AWS.amazonq.title%",
                "enablement": "aws.codewhisperer.connected"
            },
            {
                "command": "aws.amazonq.focusChat",
                "title": "%AWS.amazonq.openChat%",
                "category": "%AWS.amazonq.title%"
            },
            {
                "command": "aws.amazonq.exploreAgents",
                "title": "%AWS.amazonq.exploreAgents%",
                "category": "%AWS.amazonq.title%",
                "enablement": "aws.codewhisperer.connected && !aws.isSageMaker"
            },
            {
                "command": "aws.amazonq.walkthrough.show",
                "title": "%AWS.amazonq.welcomeWalkthrough%"
            }
        ],
        "keybindings": [
            {
                "command": "_aws.amazonq.focusChat.keybinding",
                "win": "win+alt+i",
                "mac": "cmd+alt+i",
                "linux": "meta+alt+i"
            },
            {
                "command": "aws.amazonq.explainCode",
                "win": "win+alt+e",
                "mac": "cmd+alt+e",
                "linux": "meta+alt+e"
            },
            {
                "command": "aws.amazonq.refactorCode",
                "win": "win+alt+u",
                "mac": "cmd+alt+u",
                "linux": "meta+alt+u"
            },
            {
                "command": "aws.amazonq.fixCode",
                "win": "win+alt+y",
                "mac": "cmd+alt+y",
                "linux": "meta+alt+y"
            },
            {
                "command": "aws.amazonq.optimizeCode",
                "win": "win+alt+a",
                "mac": "cmd+alt+a",
                "linux": "meta+alt+a"
            },
            {
                "command": "aws.amazonq.sendToPrompt",
                "key": "win+alt+q",
                "mac": "cmd+alt+q",
                "linux": "meta+alt+q"
            },
            {
                "command": "aws.amazonq.generateUnitTests",
                "key": "win+alt+t",
                "mac": "cmd+alt+t",
                "linux": "meta+alt+t"
            },
            {
                "command": "aws.amazonq.invokeInlineCompletion",
                "key": "alt+c",
                "mac": "alt+c",
                "when": "editorTextFocus && aws.codewhisperer.connected"
            },
            {
                "command": "aws.amazonq.rejectCodeSuggestion",
                "key": "escape",
                "mac": "escape",
                "when": "inlineSuggestionVisible && !editorReadonly && aws.codewhisperer.connected"
            },
            {
                "command": "aws.amazonq.dismissTutorial",
                "key": "escape",
                "mac": "escape",
                "when": "aws.codewhisperer.tutorial.workInProgress && !inlineSuggestionVisible && !suggestWidgetVisible"
            },
            {
                "key": "right",
                "command": "editor.action.inlineSuggest.showNext",
                "when": "inlineSuggestionVisible && !editorReadonly && aws.codewhisperer.connected"
            },
            {
                "key": "left",
                "command": "editor.action.inlineSuggest.showPrevious",
                "when": "inlineSuggestionVisible && !editorReadonly && aws.codewhisperer.connected"
            },
            {
                "command": "aws.amazonq.inline.invokeChat",
                "win": "ctrl+i",
                "mac": "cmd+i",
                "linux": "ctrl+i",
                "when": "editorTextFocus && aws.codewhisperer.connected"
            },
            {
                "command": "aws.amazonq.inline.waitForUserDecisionAcceptAll",
                "key": "enter",
                "when": "editorTextFocus && aws.codewhisperer.connected && amazonq.inline.codelensShortcutEnabled"
            },
            {
                "command": "aws.amazonq.inline.waitForUserDecisionRejectAll",
                "key": "escape",
                "when": "editorTextFocus && aws.codewhisperer.connected && amazonq.inline.codelensShortcutEnabled"
            }
        ],
        "icons": {
            "aws-amazonq-q-gradient": {
                "description": "AWS Contributed Icon",
                "default": {
                    "fontPath": "./resources/fonts/aws-toolkit-icons.woff",
                    "fontCharacter": "\\f1aa"
                }
            },
            "aws-amazonq-q-squid-ink": {
                "description": "AWS Contributed Icon",
                "default": {
                    "fontPath": "./resources/fonts/aws-toolkit-icons.woff",
                    "fontCharacter": "\\f1ab"
                }
            },
            "aws-amazonq-q-white": {
                "description": "AWS Contributed Icon",
                "default": {
                    "fontPath": "./resources/fonts/aws-toolkit-icons.woff",
                    "fontCharacter": "\\f1ac"
                }
            },
            "aws-amazonq-severity-critical": {
                "description": "AWS Contributed Icon",
                "default": {
                    "fontPath": "./resources/fonts/aws-toolkit-icons.woff",
                    "fontCharacter": "\\f1ad"
                }
            },
            "aws-amazonq-severity-high": {
                "description": "AWS Contributed Icon",
                "default": {
                    "fontPath": "./resources/fonts/aws-toolkit-icons.woff",
                    "fontCharacter": "\\f1ae"
                }
            },
            "aws-amazonq-severity-info": {
                "description": "AWS Contributed Icon",
                "default": {
                    "fontPath": "./resources/fonts/aws-toolkit-icons.woff",
                    "fontCharacter": "\\f1af"
                }
            },
            "aws-amazonq-severity-low": {
                "description": "AWS Contributed Icon",
                "default": {
                    "fontPath": "./resources/fonts/aws-toolkit-icons.woff",
                    "fontCharacter": "\\f1b0"
                }
            },
            "aws-amazonq-severity-medium": {
                "description": "AWS Contributed Icon",
                "default": {
                    "fontPath": "./resources/fonts/aws-toolkit-icons.woff",
                    "fontCharacter": "\\f1b1"
                }
            },
            "aws-amazonq-transform-arrow-dark": {
                "description": "AWS Contributed Icon",
                "default": {
                    "fontPath": "./resources/fonts/aws-toolkit-icons.woff",
                    "fontCharacter": "\\f1b2"
                }
            },
            "aws-amazonq-transform-arrow-light": {
                "description": "AWS Contributed Icon",
                "default": {
                    "fontPath": "./resources/fonts/aws-toolkit-icons.woff",
                    "fontCharacter": "\\f1b3"
                }
            },
            "aws-amazonq-transform-default-dark": {
                "description": "AWS Contributed Icon",
                "default": {
                    "fontPath": "./resources/fonts/aws-toolkit-icons.woff",
                    "fontCharacter": "\\f1b4"
                }
            },
            "aws-amazonq-transform-default-light": {
                "description": "AWS Contributed Icon",
                "default": {
                    "fontPath": "./resources/fonts/aws-toolkit-icons.woff",
                    "fontCharacter": "\\f1b5"
                }
            },
            "aws-amazonq-transform-dependencies-dark": {
                "description": "AWS Contributed Icon",
                "default": {
                    "fontPath": "./resources/fonts/aws-toolkit-icons.woff",
                    "fontCharacter": "\\f1b6"
                }
            },
            "aws-amazonq-transform-dependencies-light": {
                "description": "AWS Contributed Icon",
                "default": {
                    "fontPath": "./resources/fonts/aws-toolkit-icons.woff",
                    "fontCharacter": "\\f1b7"
                }
            },
            "aws-amazonq-transform-file-dark": {
                "description": "AWS Contributed Icon",
                "default": {
                    "fontPath": "./resources/fonts/aws-toolkit-icons.woff",
                    "fontCharacter": "\\f1b8"
                }
            },
            "aws-amazonq-transform-file-light": {
                "description": "AWS Contributed Icon",
                "default": {
                    "fontPath": "./resources/fonts/aws-toolkit-icons.woff",
                    "fontCharacter": "\\f1b9"
                }
            },
            "aws-amazonq-transform-logo": {
                "description": "AWS Contributed Icon",
                "default": {
                    "fontPath": "./resources/fonts/aws-toolkit-icons.woff",
                    "fontCharacter": "\\f1ba"
                }
            },
            "aws-amazonq-transform-step-into-dark": {
                "description": "AWS Contributed Icon",
                "default": {
                    "fontPath": "./resources/fonts/aws-toolkit-icons.woff",
                    "fontCharacter": "\\f1bb"
                }
            },
            "aws-amazonq-transform-step-into-light": {
                "description": "AWS Contributed Icon",
                "default": {
                    "fontPath": "./resources/fonts/aws-toolkit-icons.woff",
                    "fontCharacter": "\\f1bc"
                }
            },
            "aws-amazonq-transform-variables-dark": {
                "description": "AWS Contributed Icon",
                "default": {
                    "fontPath": "./resources/fonts/aws-toolkit-icons.woff",
                    "fontCharacter": "\\f1bd"
                }
            },
            "aws-amazonq-transform-variables-light": {
                "description": "AWS Contributed Icon",
                "default": {
                    "fontPath": "./resources/fonts/aws-toolkit-icons.woff",
                    "fontCharacter": "\\f1be"
                }
            },
            "aws-applicationcomposer-icon": {
                "description": "AWS Contributed Icon",
                "default": {
                    "fontPath": "./resources/fonts/aws-toolkit-icons.woff",
                    "fontCharacter": "\\f1bf"
                }
            },
            "aws-applicationcomposer-icon-dark": {
                "description": "AWS Contributed Icon",
                "default": {
                    "fontPath": "./resources/fonts/aws-toolkit-icons.woff",
                    "fontCharacter": "\\f1c0"
                }
            },
            "aws-apprunner-service": {
                "description": "AWS Contributed Icon",
                "default": {
                    "fontPath": "./resources/fonts/aws-toolkit-icons.woff",
                    "fontCharacter": "\\f1c1"
                }
            },
            "aws-cdk-logo": {
                "description": "AWS Contributed Icon",
                "default": {
                    "fontPath": "./resources/fonts/aws-toolkit-icons.woff",
                    "fontCharacter": "\\f1c2"
                }
            },
            "aws-cloudformation-stack": {
                "description": "AWS Contributed Icon",
                "default": {
                    "fontPath": "./resources/fonts/aws-toolkit-icons.woff",
                    "fontCharacter": "\\f1c3"
                }
            },
            "aws-cloudwatch-log-group": {
                "description": "AWS Contributed Icon",
                "default": {
                    "fontPath": "./resources/fonts/aws-toolkit-icons.woff",
                    "fontCharacter": "\\f1c4"
                }
            },
            "aws-codecatalyst-logo": {
                "description": "AWS Contributed Icon",
                "default": {
                    "fontPath": "./resources/fonts/aws-toolkit-icons.woff",
                    "fontCharacter": "\\f1c5"
                }
            },
            "aws-codewhisperer-icon-black": {
                "description": "AWS Contributed Icon",
                "default": {
                    "fontPath": "./resources/fonts/aws-toolkit-icons.woff",
                    "fontCharacter": "\\f1c6"
                }
            },
            "aws-codewhisperer-icon-white": {
                "description": "AWS Contributed Icon",
                "default": {
                    "fontPath": "./resources/fonts/aws-toolkit-icons.woff",
                    "fontCharacter": "\\f1c7"
                }
            },
            "aws-codewhisperer-learn": {
                "description": "AWS Contributed Icon",
                "default": {
                    "fontPath": "./resources/fonts/aws-toolkit-icons.woff",
                    "fontCharacter": "\\f1c8"
                }
            },
            "aws-ecr-registry": {
                "description": "AWS Contributed Icon",
                "default": {
                    "fontPath": "./resources/fonts/aws-toolkit-icons.woff",
                    "fontCharacter": "\\f1c9"
                }
            },
            "aws-ecs-cluster": {
                "description": "AWS Contributed Icon",
                "default": {
                    "fontPath": "./resources/fonts/aws-toolkit-icons.woff",
                    "fontCharacter": "\\f1ca"
                }
            },
            "aws-ecs-container": {
                "description": "AWS Contributed Icon",
                "default": {
                    "fontPath": "./resources/fonts/aws-toolkit-icons.woff",
                    "fontCharacter": "\\f1cb"
                }
            },
            "aws-ecs-service": {
                "description": "AWS Contributed Icon",
                "default": {
                    "fontPath": "./resources/fonts/aws-toolkit-icons.woff",
                    "fontCharacter": "\\f1cc"
                }
            },
            "aws-generic-attach-file": {
                "description": "AWS Contributed Icon",
                "default": {
                    "fontPath": "./resources/fonts/aws-toolkit-icons.woff",
                    "fontCharacter": "\\f1cd"
                }
            },
            "aws-iot-certificate": {
                "description": "AWS Contributed Icon",
                "default": {
                    "fontPath": "./resources/fonts/aws-toolkit-icons.woff",
                    "fontCharacter": "\\f1ce"
                }
            },
            "aws-iot-policy": {
                "description": "AWS Contributed Icon",
                "default": {
                    "fontPath": "./resources/fonts/aws-toolkit-icons.woff",
                    "fontCharacter": "\\f1cf"
                }
            },
            "aws-iot-thing": {
                "description": "AWS Contributed Icon",
                "default": {
                    "fontPath": "./resources/fonts/aws-toolkit-icons.woff",
                    "fontCharacter": "\\f1d0"
                }
            },
            "aws-lambda-function": {
                "description": "AWS Contributed Icon",
                "default": {
                    "fontPath": "./resources/fonts/aws-toolkit-icons.woff",
                    "fontCharacter": "\\f1d1"
                }
            },
            "aws-mynah-MynahIconBlack": {
                "description": "AWS Contributed Icon",
                "default": {
                    "fontPath": "./resources/fonts/aws-toolkit-icons.woff",
                    "fontCharacter": "\\f1d2"
                }
            },
            "aws-mynah-MynahIconWhite": {
                "description": "AWS Contributed Icon",
                "default": {
                    "fontPath": "./resources/fonts/aws-toolkit-icons.woff",
                    "fontCharacter": "\\f1d3"
                }
            },
            "aws-mynah-logo": {
                "description": "AWS Contributed Icon",
                "default": {
                    "fontPath": "./resources/fonts/aws-toolkit-icons.woff",
                    "fontCharacter": "\\f1d4"
                }
            },
            "aws-redshift-cluster": {
                "description": "AWS Contributed Icon",
                "default": {
                    "fontPath": "./resources/fonts/aws-toolkit-icons.woff",
                    "fontCharacter": "\\f1d5"
                }
            },
            "aws-redshift-cluster-connected": {
                "description": "AWS Contributed Icon",
                "default": {
                    "fontPath": "./resources/fonts/aws-toolkit-icons.woff",
                    "fontCharacter": "\\f1d6"
                }
            },
            "aws-redshift-database": {
                "description": "AWS Contributed Icon",
                "default": {
                    "fontPath": "./resources/fonts/aws-toolkit-icons.woff",
                    "fontCharacter": "\\f1d7"
                }
            },
            "aws-redshift-redshift-cluster-connected": {
                "description": "AWS Contributed Icon",
                "default": {
                    "fontPath": "./resources/fonts/aws-toolkit-icons.woff",
                    "fontCharacter": "\\f1d8"
                }
            },
            "aws-redshift-schema": {
                "description": "AWS Contributed Icon",
                "default": {
                    "fontPath": "./resources/fonts/aws-toolkit-icons.woff",
                    "fontCharacter": "\\f1d9"
                }
            },
            "aws-redshift-table": {
                "description": "AWS Contributed Icon",
                "default": {
                    "fontPath": "./resources/fonts/aws-toolkit-icons.woff",
                    "fontCharacter": "\\f1da"
                }
            },
            "aws-s3-bucket": {
                "description": "AWS Contributed Icon",
                "default": {
                    "fontPath": "./resources/fonts/aws-toolkit-icons.woff",
                    "fontCharacter": "\\f1db"
                }
            },
            "aws-s3-create-bucket": {
                "description": "AWS Contributed Icon",
                "default": {
                    "fontPath": "./resources/fonts/aws-toolkit-icons.woff",
                    "fontCharacter": "\\f1dc"
                }
            },
            "aws-schemas-registry": {
                "description": "AWS Contributed Icon",
                "default": {
                    "fontPath": "./resources/fonts/aws-toolkit-icons.woff",
                    "fontCharacter": "\\f1dd"
                }
            },
            "aws-schemas-schema": {
                "description": "AWS Contributed Icon",
                "default": {
                    "fontPath": "./resources/fonts/aws-toolkit-icons.woff",
                    "fontCharacter": "\\f1de"
                }
            },
            "aws-stepfunctions-preview": {
                "description": "AWS Contributed Icon",
                "default": {
                    "fontPath": "./resources/fonts/aws-toolkit-icons.woff",
                    "fontCharacter": "\\f1df"
                }
            }
        },
        "walkthroughs": [
            {
                "id": "aws.amazonq.walkthrough",
                "title": "Meet Amazon Q",
                "description": "Your generative AI-powered assistant across the software development lifecycle.",
                "steps": [
                    {
                        "id": "aws.amazonq.walkthrough.inlineSuggestions",
                        "title": "Get inline code suggestions",
                        "description": "Amazon Q suggests code as you type based on your open files. Accepted suggestions from licensed code will go into the Code Reference Log.\n\n[Try Example](command:_aws.amazonq.walkthrough.inlineSuggestionsExample)\n\n**TIP: Invoke manually with opt/alt + c**",
                        "media": {
                            "markdown": "./resources/walkthrough/amazonq/inline.md"
                        },
                        "completionEvents": [
                            "onCommand:_aws.amazonq.walkthrough.inlineSuggestionsExample"
                        ]
                    },
                    {
                        "id": "aws.amazonq.walkthrough.chat",
                        "title": "Ask using chat",
                        "description": "Amazon Q answers software development questions, writes code based on your current file, and cites sources.\n\nUse the right-click menu for quick commands.\n\n**TIP: Drag and drop the Q panel to dock on the right**",
                        "media": {
                            "markdown": "./resources/walkthrough/amazonq/chat.md"
                        },
                        "completionEvents": []
                    },
                    {
                        "id": "aws.amazonq.walkthrough.securityScan",
                        "title": "Check for security vulnerabilities",
                        "description": "Amazon Q scans your code to identify security vulnerabilities and suggests fixes.\n\nStart a scan from the status bar menu.\n\n[Scan your current project](command:_aws.amazonq.walkthrough.securityScanExample)\n\nIdentifies vulnerabilities in Python, Typescript, Ruby, AWS CDK, and [more](https://docs.aws.amazon.com/amazonq/latest/qdeveloper-ug/q-language-ide-support.html#security-scans-language-support)",
                        "media": {
                            "markdown": "./resources/walkthrough/amazonq/scans.md"
                        },
                        "completionEvents": [
                            "onCommand:_aws.amazonq.walkthrough.securityScanExample"
                        ]
                    },
                    {
                        "id": "aws.amazonq.walkthrough.settings",
                        "title": "Access actions and options",
                        "description": "Pause inline suggestions, open the Code Reference Log, access Settings, and more from the Amazon Q menu.\n\n[Open the status bar menu](command:_aws.amazonq.walkthrough.listCommands)",
                        "media": {
                            "markdown": "./resources/walkthrough/amazonq/menu.md"
                        },
                        "completionEvents": [
                            "onCommand:_aws.amazonq.walkthrough.listCommands"
                        ]
                    }
                ]
            }
        ]
    },
    "engines": {
        "npm": "^10.1.0",
        "vscode": "^1.83.0"
    }
}<|MERGE_RESOLUTION|>--- conflicted
+++ resolved
@@ -132,13 +132,10 @@
                             "type": "boolean",
                             "default": false
                         },
-<<<<<<< HEAD
-=======
                         "amazonQChatPairProgramming": {
                             "type": "boolean",
                             "default": false
                         },
->>>>>>> 4ceed6e4
                         "amazonQSelectDeveloperProfile": {
                             "type": "boolean",
                             "default": false
