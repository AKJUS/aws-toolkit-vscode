--- conflicted
+++ resolved
@@ -86,12 +86,7 @@
             itemText: this.itemText,
             isSelected: this.isSelected,
             isHovering: false,
-<<<<<<< HEAD
-=======
             isFocused: false,
-
-            // v-ifs above should be based on itemId with LoginOption, but that doesn't cover existing connections whose LoginOption > than the max option
->>>>>>> 5bf1da68
             LoginOption,
         }
     },
