--- conflicted
+++ resolved
@@ -98,14 +98,10 @@
         // Add settings and signout
         createSeparator(),
         createSettingsNode(),
-<<<<<<< HEAD
-        ...(AuthUtil.instance.isConnected() && !(hasVendedIamCredentials() || isSageMaker('SMUS'))
+        ...(AuthUtil.instance.isValidEnterpriseSsoInUse() ? [createSelectRegionProfileNode()] : []),
+        ...((AuthUtil.instance.isConnected() && !hasVendedIamCredentials()) || isSageMaker('SMUS')
             ? [createSignout()]
             : []),
-=======
-        ...(AuthUtil.instance.isValidEnterpriseSsoInUse() ? [createSelectRegionProfileNode()] : []),
-        ...(AuthUtil.instance.isConnected() && !hasVendedIamCredentials() ? [createSignout()] : []),
->>>>>>> bab1a708
     ]
 
     return children
