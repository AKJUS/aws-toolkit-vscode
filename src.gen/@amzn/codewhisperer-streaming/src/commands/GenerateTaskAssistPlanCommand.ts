// smithy-typescript generated code
import {
  CodeWhispererStreamingClientResolvedConfig,
  ServiceInputTypes,
  ServiceOutputTypes,
} from "../CodeWhispererStreamingClient";
import {
  GenerateTaskAssistPlanRequest,
  GenerateTaskAssistPlanRequestFilterSensitiveLog,
  GenerateTaskAssistPlanResponse,
  GenerateTaskAssistPlanResponseFilterSensitiveLog,
} from "../models/models_0";
import {
  de_GenerateTaskAssistPlanCommand,
  se_GenerateTaskAssistPlanCommand,
} from "../protocols/Aws_restJson1";
import { getSerdePlugin } from "@smithy/middleware-serde";
import { Command as $Command } from "@smithy/smithy-client";
import { MetadataBearer as __MetadataBearer } from "@smithy/types";

/**
 * @public
 */
export type { __MetadataBearer };
export { $Command };
/**
 * @public
 *
 * The input for {@link GenerateTaskAssistPlanCommand}.
 */
export interface GenerateTaskAssistPlanCommandInput extends GenerateTaskAssistPlanRequest {}
/**
 * @public
 *
 * The output of {@link GenerateTaskAssistPlanCommand}.
 */
export interface GenerateTaskAssistPlanCommandOutput extends GenerateTaskAssistPlanResponse, __MetadataBearer {}

/**
 * API to generate task assist plan.
 * @example
 * Use a bare-bones client and the command you need to make an API call.
 * ```javascript
 * import { CodeWhispererStreamingClient, GenerateTaskAssistPlanCommand } from "@amzn/codewhisperer-streaming"; // ES Modules import
 * // const { CodeWhispererStreamingClient, GenerateTaskAssistPlanCommand } = require("@amzn/codewhisperer-streaming"); // CommonJS import
 * const client = new CodeWhispererStreamingClient(config);
 * const input = { // GenerateTaskAssistPlanRequest
 *   conversationState: { // ConversationState
 *     conversationId: "STRING_VALUE",
 *     history: [ // ChatHistory
 *       { // ChatMessage Union: only one key present
 *         userInputMessage: { // UserInputMessage
 *           content: "STRING_VALUE", // required
 *           userInputMessageContext: { // UserInputMessageContext
 *             editorState: { // EditorState
 *               document: { // TextDocument
 *                 relativeFilePath: "STRING_VALUE", // required
 *                 programmingLanguage: { // ProgrammingLanguage
 *                   languageName: "STRING_VALUE", // required
 *                 },
 *                 text: "STRING_VALUE",
 *                 documentSymbols: [ // DocumentSymbols
 *                   { // DocumentSymbol
 *                     name: "STRING_VALUE", // required
 *                     type: "DECLARATION" || "USAGE", // required
 *                     source: "STRING_VALUE",
 *                   },
 *                 ],
 *               },
 *               cursorState: { // CursorState Union: only one key present
 *                 position: { // Position
 *                   line: Number("int"), // required
 *                   character: Number("int"), // required
 *                 },
 *                 range: { // Range
 *                   start: {
 *                     line: Number("int"), // required
 *                     character: Number("int"), // required
 *                   },
 *                   end: {
 *                     line: Number("int"), // required
 *                     character: Number("int"), // required
 *                   },
 *                 },
 *               },
 *               relevantDocuments: [ // RelevantDocumentList
 *                 { // RelevantTextDocument
 *                   relativeFilePath: "STRING_VALUE", // required
 *                   programmingLanguage: {
 *                     languageName: "STRING_VALUE", // required
 *                   },
 *                   text: "STRING_VALUE",
 *                   documentSymbols: [
 *                     {
 *                       name: "STRING_VALUE", // required
 *                       type: "DECLARATION" || "USAGE", // required
 *                       source: "STRING_VALUE",
 *                     },
 *                   ],
 *                 },
 *               ],
 *               useRelevantDocuments: true || false,
 *             },
 *             shellState: { // ShellState
 *               shellName: "STRING_VALUE", // required
 *               shellHistory: [ // ShellHistory
 *                 { // ShellHistoryEntry
 *                   command: "STRING_VALUE", // required
 *                   directory: "STRING_VALUE",
 *                   exitCode: Number("int"),
 *                   stdout: "STRING_VALUE",
 *                   stderr: "STRING_VALUE",
 *                 },
 *               ],
 *             },
 *             gitState: { // GitState
 *               status: "STRING_VALUE",
 *             },
 *             envState: { // EnvState
 *               operatingSystem: "STRING_VALUE",
 *               currentWorkingDirectory: "STRING_VALUE",
 *               environmentVariables: [ // EnvironmentVariables
 *                 { // EnvironmentVariable
 *                   key: "STRING_VALUE",
 *                   value: "STRING_VALUE",
 *                 },
 *               ],
 *               timezoneOffset: Number("int"),
 *             },
 *             appStudioContext: { // AppStudioState
 *               namespace: "STRING_VALUE", // required
 *               propertyName: "STRING_VALUE", // required
 *               propertyValue: "STRING_VALUE",
 *               propertyContext: "STRING_VALUE", // required
 *             },
 *             diagnostic: { // Diagnostic Union: only one key present
 *               textDocumentDiagnostic: { // TextDocumentDiagnostic
 *                 document: {
 *                   relativeFilePath: "STRING_VALUE", // required
 *                   programmingLanguage: {
 *                     languageName: "STRING_VALUE", // required
 *                   },
 *                   text: "STRING_VALUE",
 *                   documentSymbols: [
 *                     {
 *                       name: "STRING_VALUE", // required
 *                       type: "DECLARATION" || "USAGE", // required
 *                       source: "STRING_VALUE",
 *                     },
 *                   ],
 *                 },
 *                 range: {
 *                   start: {
 *                     line: Number("int"), // required
 *                     character: Number("int"), // required
 *                   },
 *                   end: {
 *                     line: Number("int"), // required
 *                     character: Number("int"), // required
 *                   },
 *                 },
 *                 source: "STRING_VALUE", // required
 *                 severity: "ERROR" || "WARNING" || "INFORMATION" || "HINT", // required
 *                 message: "STRING_VALUE", // required
 *               },
 *               runtimeDiagnostic: { // RuntimeDiagnostic
 *                 source: "STRING_VALUE", // required
 *                 severity: "ERROR" || "WARNING" || "INFORMATION" || "HINT", // required
 *                 message: "STRING_VALUE", // required
 *               },
 *             },
 *             consoleState: { // ConsoleState
 *               region: "STRING_VALUE",
 *               consoleUrl: "STRING_VALUE",
 *               serviceId: "STRING_VALUE",
 *               serviceConsolePage: "STRING_VALUE",
 *               serviceSubconsolePage: "STRING_VALUE",
 *               taskName: "STRING_VALUE",
 *             },
 *             userSettings: { // UserSettings
 *               hasConsentedToCrossRegionCalls: true || false,
 *             },
 *             additionalContext: [ // AdditionalContentList
 *               { // AdditionalContentEntry
 *                 name: "STRING_VALUE", // required
 *                 description: "STRING_VALUE", // required
 *                 innerContext: "STRING_VALUE",
 *               },
 *             ],
 *             toolResults: [ // ToolResults
 *               { // ToolResult
 *                 toolUseId: "STRING_VALUE", // required
 *                 content: [ // ToolResultContent // required
 *                   { // ToolResultContentBlock Union: only one key present
 *                     text: "STRING_VALUE",
 *                     json: "DOCUMENT_VALUE",
 *                   },
 *                 ],
 *                 status: "success" || "error",
 *               },
 *             ],
 *             tools: [ // Tools
 *               { // Tool Union: only one key present
 *                 toolSpecification: { // ToolSpecification
 *                   inputSchema: { // ToolInputSchema
 *                     json: "DOCUMENT_VALUE",
 *                   },
 *                   name: "STRING_VALUE", // required
 *                   description: "STRING_VALUE",
 *                 },
 *               },
 *             ],
 *           },
 *           userIntent: "SUGGEST_ALTERNATE_IMPLEMENTATION" || "APPLY_COMMON_BEST_PRACTICES" || "IMPROVE_CODE" || "SHOW_EXAMPLES" || "CITE_SOURCES" || "EXPLAIN_LINE_BY_LINE" || "EXPLAIN_CODE_SELECTION" || "GENERATE_CLOUDFORMATION_TEMPLATE" || "GENERATE_UNIT_TESTS" || "CODE_GENERATION",
 *         },
 *         assistantResponseMessage: { // AssistantResponseMessage
 *           messageId: "STRING_VALUE",
 *           content: "STRING_VALUE", // required
 *           supplementaryWebLinks: [ // SupplementaryWebLinks
 *             { // SupplementaryWebLink
 *               url: "STRING_VALUE", // required
 *               title: "STRING_VALUE", // required
 *               snippet: "STRING_VALUE",
 *             },
 *           ],
 *           references: [ // References
 *             { // Reference
 *               licenseName: "STRING_VALUE",
 *               repository: "STRING_VALUE",
 *               url: "STRING_VALUE",
 *               recommendationContentSpan: { // Span
 *                 start: Number("int"),
 *                 end: Number("int"),
 *               },
 *             },
 *           ],
 *           followupPrompt: { // FollowupPrompt
 *             content: "STRING_VALUE", // required
 *             userIntent: "SUGGEST_ALTERNATE_IMPLEMENTATION" || "APPLY_COMMON_BEST_PRACTICES" || "IMPROVE_CODE" || "SHOW_EXAMPLES" || "CITE_SOURCES" || "EXPLAIN_LINE_BY_LINE" || "EXPLAIN_CODE_SELECTION" || "GENERATE_CLOUDFORMATION_TEMPLATE" || "GENERATE_UNIT_TESTS" || "CODE_GENERATION",
 *           },
 *         },
 *       },
 *     ],
 *     currentMessage: {//  Union: only one key present
 *       userInputMessage: {
 *         content: "STRING_VALUE", // required
 *         userInputMessageContext: {
 *           editorState: {
 *             document: "<TextDocument>",
 *             cursorState: {//  Union: only one key present
 *               position: "<Position>",
 *               range: {
 *                 start: "<Position>", // required
 *                 end: "<Position>", // required
 *               },
 *             },
 *             relevantDocuments: [
 *               {
 *                 relativeFilePath: "STRING_VALUE", // required
 *                 programmingLanguage: {
 *                   languageName: "STRING_VALUE", // required
 *                 },
 *                 text: "STRING_VALUE",
 *                 documentSymbols: [
 *                   {
 *                     name: "STRING_VALUE", // required
 *                     type: "DECLARATION" || "USAGE", // required
 *                     source: "STRING_VALUE",
 *                   },
 *                 ],
 *               },
 *             ],
 *             useRelevantDocuments: true || false,
 *           },
 *           shellState: {
 *             shellName: "STRING_VALUE", // required
 *             shellHistory: [
 *               {
 *                 command: "STRING_VALUE", // required
 *                 directory: "STRING_VALUE",
 *                 exitCode: Number("int"),
 *                 stdout: "STRING_VALUE",
 *                 stderr: "STRING_VALUE",
 *               },
 *             ],
 *           },
 *           gitState: {
 *             status: "STRING_VALUE",
 *           },
 *           envState: {
 *             operatingSystem: "STRING_VALUE",
 *             currentWorkingDirectory: "STRING_VALUE",
 *             environmentVariables: [
 *               {
 *                 key: "STRING_VALUE",
 *                 value: "STRING_VALUE",
 *               },
 *             ],
 *             timezoneOffset: Number("int"),
 *           },
 *           appStudioContext: {
 *             namespace: "STRING_VALUE", // required
 *             propertyName: "STRING_VALUE", // required
 *             propertyValue: "STRING_VALUE",
 *             propertyContext: "STRING_VALUE", // required
 *           },
 *           diagnostic: {//  Union: only one key present
 *             textDocumentDiagnostic: {
 *               document: "<TextDocument>", // required
 *               range: {
 *                 start: "<Position>", // required
 *                 end: "<Position>", // required
 *               },
 *               source: "STRING_VALUE", // required
 *               severity: "ERROR" || "WARNING" || "INFORMATION" || "HINT", // required
 *               message: "STRING_VALUE", // required
 *             },
 *             runtimeDiagnostic: {
 *               source: "STRING_VALUE", // required
 *               severity: "ERROR" || "WARNING" || "INFORMATION" || "HINT", // required
 *               message: "STRING_VALUE", // required
 *             },
 *           },
 *           consoleState: {
 *             region: "STRING_VALUE",
 *             consoleUrl: "STRING_VALUE",
 *             serviceId: "STRING_VALUE",
 *             serviceConsolePage: "STRING_VALUE",
 *             serviceSubconsolePage: "STRING_VALUE",
 *             taskName: "STRING_VALUE",
 *           },
 *           userSettings: {
 *             hasConsentedToCrossRegionCalls: true || false,
 *           },
 *           additionalContext: [
 *             {
 *               name: "STRING_VALUE", // required
 *               description: "STRING_VALUE", // required
 *               innerContext: "STRING_VALUE",
 *             },
 *           ],
 *           toolResults: [
 *             {
 *               toolUseId: "STRING_VALUE", // required
 *               content: [ // required
 *                 {//  Union: only one key present
 *                   text: "STRING_VALUE",
 *                   json: "DOCUMENT_VALUE",
 *                 },
 *               ],
 *               status: "success" || "error",
 *             },
 *           ],
 *           tools: [
 *             {//  Union: only one key present
 *               toolSpecification: {
 *                 inputSchema: {
 *                   json: "DOCUMENT_VALUE",
 *                 },
 *                 name: "STRING_VALUE", // required
 *                 description: "STRING_VALUE",
 *               },
 *             },
 *           ],
 *         },
 *         userIntent: "SUGGEST_ALTERNATE_IMPLEMENTATION" || "APPLY_COMMON_BEST_PRACTICES" || "IMPROVE_CODE" || "SHOW_EXAMPLES" || "CITE_SOURCES" || "EXPLAIN_LINE_BY_LINE" || "EXPLAIN_CODE_SELECTION" || "GENERATE_CLOUDFORMATION_TEMPLATE" || "GENERATE_UNIT_TESTS" || "CODE_GENERATION",
 *       },
 *       assistantResponseMessage: {
 *         messageId: "STRING_VALUE",
 *         content: "STRING_VALUE", // required
 *         supplementaryWebLinks: [
 *           {
 *             url: "STRING_VALUE", // required
 *             title: "STRING_VALUE", // required
 *             snippet: "STRING_VALUE",
 *           },
 *         ],
 *         references: [
 *           {
 *             licenseName: "STRING_VALUE",
 *             repository: "STRING_VALUE",
 *             url: "STRING_VALUE",
 *             recommendationContentSpan: {
 *               start: Number("int"),
 *               end: Number("int"),
 *             },
 *           },
 *         ],
 *         followupPrompt: {
 *           content: "STRING_VALUE", // required
 *           userIntent: "SUGGEST_ALTERNATE_IMPLEMENTATION" || "APPLY_COMMON_BEST_PRACTICES" || "IMPROVE_CODE" || "SHOW_EXAMPLES" || "CITE_SOURCES" || "EXPLAIN_LINE_BY_LINE" || "EXPLAIN_CODE_SELECTION" || "GENERATE_CLOUDFORMATION_TEMPLATE" || "GENERATE_UNIT_TESTS" || "CODE_GENERATION",
 *         },
 *       },
 *     },
 *     chatTriggerType: "MANUAL" || "DIAGNOSTIC" || "INLINE_CHAT", // required
 *     customizationArn: "STRING_VALUE",
 *   },
 *   workspaceState: { // WorkspaceState
 *     uploadId: "STRING_VALUE", // required
 *     programmingLanguage: "<ProgrammingLanguage>", // required
 *     contextTruncationScheme: "ANALYSIS" || "GUMBY",
 *   },
 * };
 * const command = new GenerateTaskAssistPlanCommand(input);
 * const response = await client.send(command);
 * // { // GenerateTaskAssistPlanResponse
 * //   planningResponseStream: { // ChatResponseStream Union: only one key present
 * //     messageMetadataEvent: { // MessageMetadataEvent
 * //       conversationId: "STRING_VALUE",
 * //       utteranceId: "STRING_VALUE",
 * //     },
 * //     assistantResponseEvent: { // AssistantResponseEvent
 * //       content: "STRING_VALUE", // required
 * //     },
 * //     dryRunSucceedEvent: {},
 * //     codeReferenceEvent: { // CodeReferenceEvent
 * //       references: [ // References
 * //         { // Reference
 * //           licenseName: "STRING_VALUE",
 * //           repository: "STRING_VALUE",
 * //           url: "STRING_VALUE",
 * //           recommendationContentSpan: { // Span
 * //             start: Number("int"),
 * //             end: Number("int"),
 * //           },
 * //         },
 * //       ],
 * //     },
 * //     supplementaryWebLinksEvent: { // SupplementaryWebLinksEvent
 * //       supplementaryWebLinks: [ // SupplementaryWebLinks
 * //         { // SupplementaryWebLink
 * //           url: "STRING_VALUE", // required
 * //           title: "STRING_VALUE", // required
 * //           snippet: "STRING_VALUE",
 * //         },
 * //       ],
 * //     },
 * //     followupPromptEvent: { // FollowupPromptEvent
 * //       followupPrompt: { // FollowupPrompt
 * //         content: "STRING_VALUE", // required
 * //         userIntent: "SUGGEST_ALTERNATE_IMPLEMENTATION" || "APPLY_COMMON_BEST_PRACTICES" || "IMPROVE_CODE" || "SHOW_EXAMPLES" || "CITE_SOURCES" || "EXPLAIN_LINE_BY_LINE" || "EXPLAIN_CODE_SELECTION" || "GENERATE_CLOUDFORMATION_TEMPLATE" || "GENERATE_UNIT_TESTS" || "CODE_GENERATION",
 * //       },
 * //     },
 * //     codeEvent: { // CodeEvent
 * //       content: "STRING_VALUE", // required
 * //     },
 * //     intentsEvent: { // IntentsEvent
 * //       intents: { // IntentMap
 * //         "<keys>": { // IntentData
 * //           "<keys>": { // IntentDataType Union: only one key present
 * //             string: "STRING_VALUE",
 * //           },
 * //         },
 * //       },
 * //     },
 * //     interactionComponentsEvent: { // InteractionComponentsEvent
 * //       interactionComponentEntries: [ // InteractionComponentEntryList // required
 * //         { // InteractionComponentEntry
 * //           interactionComponentId: "STRING_VALUE",
 * //           interactionComponent: { // InteractionComponent
 * //             text: { // Text
 * //               content: "STRING_VALUE", // required
 * //             },
 * //             alert: { // Alert
 * //               type: "INFO" || "ERROR" || "WARNING", // required
 * //               content: [ // AlertComponentList // required
 * //                 { // AlertComponent
 * //                   text: {
 * //                     content: "STRING_VALUE", // required
 * //                   },
 * //                 },
 * //               ],
 * //             },
 * //             infrastructureUpdate: { // InfrastructureUpdate
 * //               transition: { // InfrastructureUpdateTransition
 * //                 currentState: "STRING_VALUE", // required
 * //                 nextState: "STRING_VALUE", // required
 * //               },
 * //             },
 * //             progress: { // Progress
 * //               content: [ // ProgressComponentList // required
 * //                 { // ProgressComponent
 * //                   step: { // Step
 * //                     id: Number("int"), // required
 * //                     state: "FAILED" || "SUCCEEDED" || "STOPPED" || "PENDING" || "IN_PROGRESS" || "LOADING" || "PAUSED", // required
 * //                     label: "STRING_VALUE", // required
 * //                     content: [ // StepComponentList
 * //                       { // StepComponent
 * //                         text: "<Text>",
 * //                       },
 * //                     ],
 * //                   },
 * //                 },
 * //               ],
 * //             },
 * //             step: {
 * //               id: Number("int"), // required
 * //               state: "FAILED" || "SUCCEEDED" || "STOPPED" || "PENDING" || "IN_PROGRESS" || "LOADING" || "PAUSED", // required
 * //               label: "STRING_VALUE", // required
 * //               content: [
 * //                 {
 * //                   text: "<Text>",
 * //                 },
 * //               ],
 * //             },
 * //             taskDetails: { // TaskDetails
 * //               overview: { // TaskOverview
 * //                 label: "STRING_VALUE", // required
 * //                 description: "STRING_VALUE", // required
 * //               },
 * //               content: [ // TaskComponentList // required
 * //                 { // TaskComponent
 * //                   text: "<Text>",
 * //                   infrastructureUpdate: {
 * //                     transition: {
 * //                       currentState: "STRING_VALUE", // required
 * //                       nextState: "STRING_VALUE", // required
 * //                     },
 * //                   },
 * //                   alert: {
 * //                     type: "INFO" || "ERROR" || "WARNING", // required
 * //                     content: [ // required
 * //                       {
 * //                         text: "<Text>",
 * //                       },
 * //                     ],
 * //                   },
 * //                   progress: {
 * //                     content: [ // required
 * //                       {
 * //                         step: "<Step>",
 * //                       },
 * //                     ],
 * //                   },
 * //                 },
 * //               ],
 * //               actions: [ // TaskActionList
 * //                 { // TaskAction
 * //                   label: "STRING_VALUE", // required
 * //                   note: { // TaskActionNote
 * //                     content: "STRING_VALUE", // required
 * //                     type: "INFO" || "WARNING",
 * //                   },
 * //                   primary: true || false,
 * //                   disabled: true || false,
 * //                   payload: { // TaskActionPayload // required
 * //                     "<keys>": "STRING_VALUE",
 * //                   },
 * //                   confirmation: { // TaskActionConfirmation
 * //                     content: "STRING_VALUE",
 * //                   },
 * //                 },
 * //               ],
 * //             },
 * //             taskReference: { // TaskReference
 * //               taskId: "STRING_VALUE", // required
 * //             },
 * //             suggestions: { // Suggestions
 * //               items: [ // SuggestionList // required
 * //                 { // Suggestion
 * //                   value: "STRING_VALUE", // required
 * //                 },
 * //               ],
 * //             },
 * //             section: { // Section
 * //               title: "STRING_VALUE", // required
 * //               content: [ // SectionComponentList // required
 * //                 { // SectionComponent
 * //                   text: "<Text>",
 * //                   alert: {
 * //                     type: "INFO" || "ERROR" || "WARNING", // required
 * //                     content: [ // required
 * //                       {
 * //                         text: "<Text>",
 * //                       },
 * //                     ],
 * //                   },
 * //                   resource: { // Resource
 * //                     title: "STRING_VALUE", // required
 * //                     link: "STRING_VALUE", // required
 * //                     description: "STRING_VALUE", // required
 * //                     type: "STRING_VALUE", // required
 * //                     ARN: "STRING_VALUE", // required
 * //                     resourceJsonString: "STRING_VALUE", // required
 * //                   },
 * //                   resourceList: { // ResourceList
 * //                     action: { // Action
 * //                       webLink: { // WebLink
 * //                         label: "STRING_VALUE", // required
 * //                         url: "STRING_VALUE", // required
 * //                       },
 * //                       moduleLink: { // ModuleLink
 * //                         cloudWatchTroubleshootingLink: { // CloudWatchTroubleshootingLink
 * //                           label: "STRING_VALUE", // required
 * //                           investigationPayload: "STRING_VALUE", // required
 * //                           defaultText: "STRING_VALUE",
 * //                         },
 * //                       },
 * //                     },
 * //                     items: [ // Resources // required
 * //                       {
 * //                         title: "STRING_VALUE", // required
 * //                         link: "STRING_VALUE", // required
 * //                         description: "STRING_VALUE", // required
 * //                         type: "STRING_VALUE", // required
 * //                         ARN: "STRING_VALUE", // required
 * //                         resourceJsonString: "STRING_VALUE", // required
 * //                       },
 * //                     ],
 * //                   },
 * //                 },
 * //               ],
 * //               action: {
 * //                 webLink: {
 * //                   label: "STRING_VALUE", // required
 * //                   url: "STRING_VALUE", // required
 * //                 },
 * //                 moduleLink: {
 * //                   cloudWatchTroubleshootingLink: {
 * //                     label: "STRING_VALUE", // required
 * //                     investigationPayload: "STRING_VALUE", // required
 * //                     defaultText: "STRING_VALUE",
 * //                   },
 * //                 },
 * //               },
 * //             },
 * //             resource: "<Resource>",
 * //             resourceList: {
 * //               action: {
 * //                 webLink: {
 * //                   label: "STRING_VALUE", // required
 * //                   url: "STRING_VALUE", // required
 * //                 },
 * //                 moduleLink: {
 * //                   cloudWatchTroubleshootingLink: {
 * //                     label: "STRING_VALUE", // required
 * //                     investigationPayload: "STRING_VALUE", // required
 * //                     defaultText: "STRING_VALUE",
 * //                   },
 * //                 },
 * //               },
 * //               items: [ // required
 * //                 "<Resource>",
 * //               ],
 * //             },
 * //             action: "<Action>",
 * //           },
 * //         },
 * //       ],
 * //     },
<<<<<<< HEAD
=======
 * //     toolUseEvent: { // ToolUseEvent
 * //       toolUseId: "STRING_VALUE", // required
 * //       name: "STRING_VALUE", // required
 * //       input: "STRING_VALUE",
 * //       stop: true || false,
 * //     },
>>>>>>> 06b37259
 * //     invalidStateEvent: { // InvalidStateEvent
 * //       reason: "INVALID_TASK_ASSIST_PLAN", // required
 * //       message: "STRING_VALUE", // required
 * //     },
 * //     error: { // InternalServerException
 * //       message: "STRING_VALUE", // required
 * //     },
 * //   },
 * // };
 *
 * ```
 *
 * @param GenerateTaskAssistPlanCommandInput - {@link GenerateTaskAssistPlanCommandInput}
 * @returns {@link GenerateTaskAssistPlanCommandOutput}
 * @see {@link GenerateTaskAssistPlanCommandInput} for command's `input` shape.
 * @see {@link GenerateTaskAssistPlanCommandOutput} for command's `response` shape.
 * @see {@link CodeWhispererStreamingClientResolvedConfig | config} for CodeWhispererStreamingClient's `config` shape.
 *
 * @throws {@link InternalServerException} (server fault)
 *  This exception is thrown when an unexpected error occurred during the processing of a request.
 *
 * @throws {@link ServiceQuotaExceededException} (client fault)
 *  This exception is thrown when request was denied due to caller exceeding their usage limits
 *
 * @throws {@link ThrottlingException} (client fault)
 *  This exception is thrown when request was denied due to request throttling.
 *
 * @throws {@link ValidationException} (client fault)
 *  This exception is thrown when the input fails to satisfy the constraints specified by the service.
 *
 * @throws {@link ConflictException} (client fault)
 *  This exception is thrown when the action to perform could not be completed because the resource is in a conflicting state.
 *
 * @throws {@link ResourceNotFoundException} (client fault)
 *  This exception is thrown when describing a resource that does not exist.
 *
 * @throws {@link AccessDeniedException} (client fault)
 *  This exception is thrown when the user does not have sufficient access to perform this action.
 *
 * @throws {@link CodeWhispererStreamingServiceException}
 * <p>Base exception class for all service exceptions from CodeWhispererStreaming service.</p>
 *
 * @public
 */
export class GenerateTaskAssistPlanCommand extends $Command.classBuilder<GenerateTaskAssistPlanCommandInput, GenerateTaskAssistPlanCommandOutput, CodeWhispererStreamingClientResolvedConfig, ServiceInputTypes, ServiceOutputTypes>()
      .m(function (this: any, Command: any, cs: any, config: CodeWhispererStreamingClientResolvedConfig, o: any) {
          return [

  getSerdePlugin(config, this.serialize, this.deserialize),
      ];
  })
  .s("AmazonCodeWhispererStreamingService", "GenerateTaskAssistPlan", {

    /**
     * @internal
     */
    eventStream: {
      output: true,
    },
  })
  .n("CodeWhispererStreamingClient", "GenerateTaskAssistPlanCommand")
  .f(GenerateTaskAssistPlanRequestFilterSensitiveLog, GenerateTaskAssistPlanResponseFilterSensitiveLog)
  .ser(se_GenerateTaskAssistPlanCommand)
  .de(de_GenerateTaskAssistPlanCommand)
.build() {
/** @internal type navigation helper, not in runtime. */
declare protected static __types: {
  api: {
      input: GenerateTaskAssistPlanRequest;
      output: GenerateTaskAssistPlanResponse;
  };
  sdk: {
      input: GenerateTaskAssistPlanCommandInput;
      output: GenerateTaskAssistPlanCommandOutput;
  };
};
}<|MERGE_RESOLUTION|>--- conflicted
+++ resolved
@@ -648,15 +648,12 @@
  * //         },
  * //       ],
  * //     },
-<<<<<<< HEAD
-=======
  * //     toolUseEvent: { // ToolUseEvent
  * //       toolUseId: "STRING_VALUE", // required
  * //       name: "STRING_VALUE", // required
  * //       input: "STRING_VALUE",
  * //       stop: true || false,
  * //     },
->>>>>>> 06b37259
  * //     invalidStateEvent: { // InvalidStateEvent
  * //       reason: "INVALID_TASK_ASSIST_PLAN", // required
  * //       message: "STRING_VALUE", // required
